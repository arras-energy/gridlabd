[[/Module/Pypower/Powerplant]] -- PyPower powerplant object

# Synopsis

~~~
class powerplant {
    char32 city; // City in which powerplant is located
    char32 state; // State in which powerplant is located
    char32 zipcode; // Zipcode in which powerplant is located
    char32 country; // Country in which powerplant is located
    char32 naics_code; // Powerplant NAICS code
    char256 naics_description; // Powerplant NAICS description
    char32 plant_code; // Generator plant code number
    set {CC=1024, PV=512, CT=256, ES=128, WT=64, FW=32, IC=16, AT=8, ST=4, HT=2, UNKNOWN=1} generator; // Generator type
    set {NG=32768, COAL=16384, WATER=8192, NUC=4096, GAS=2048, OTHER=1024, WOOD=512, UNKNOWN=256, OIL=128, BIO=64, WASTE=32, COKE=16, GEO=8, SUN=4, WIND=2, ELEC=1} fuel; // Generator fuel type
    enumeration {ONLINE=1, OFFLINE=0} status; // Generator status
    double operating_capacity[MW]; // Generator normal operating capacity (MW)
    double summer_capacity[MW]; // Generator summer operating capacity (MW)
    double winter_capacity[MW]; // Generator winter operating capacity (MW)
    double capacity_factor[pu]; // Generator capacity factor (pu)
    char256 substation_1; // Substation 1 id
    char256 substation_2; // Substation 2 id
    double storage_capacity[MWh]; // Energy storage capacity (MWh)
    double charging_capacity[MW]; // Energy storage charging capacity (MW)
    double storage_efficiency[pu]; // Energy storage round-trip efficiency (pu)
    double state_of_charge[pu]; // Energy storage state of charge (pu)
    complex S[MVA]; // power generation (MVA)
    char256 controller; // controller python function name
    double startup_cost[$/MW]; // generator startup cost ($/MW)
    double shutdown_cost[$/MW]; // generator shutdown cost ($/MW)
    double fixed_cost[$/h]; // generator fixed cost ($/h)
    double variable_cost[$/MWh]; // generator variable cost ($/MWh)
    double scarcity_cost[$/MW^2/h]; // generator scarcity cost ($/MW^2h)
    double energy_rate[MWh/unit]; // generator heat rate/energy efficiency (MWh/unit)
    double total_cost[$]; // generator total operating cost ($)
    double emission_rate[tonne/MWh]; // CO2 emissions rate (tonne/MWh)
    double total_emissions[tonne]; // total CO2 emissions (tonne)
}
~~~

# Description

Generating units are implemented as `powerplant` objects and requires a parent
`bus` or `gen` object. Each `powerplant` adds its value of `S` to the parent
object's generation output real and reactive power. If the parent object is a
`gen` object, the values of `S.real` and `S.imag` are added to `Pg` and `Qg`,
respectively. If the parent object is a `bus` object, the values are
subtracted from `Pd` and `Qd`, respectively. These updates are completed
during the `presync` event.

During the `sync` event, changed values returned by the `controller` function
are applied to the object, and the next update is schedule at the time `t`
returned by the controller.  Note that unlike the `load` object, `powerplant`
objects do force iteration if no value of `t` is returned.

Note the following:

1. `gen` objects are dispatchable -- the values of `Pg` and `Qg` may be
updated after the powerflow solution is updated. As a result, only
<<<<<<< HEAD
dispatchable resources should use a `gen` parent object.

2. `bus` objects are non-dispatchable -- the values of `Pd` and `Qd`
will not be changed following the powerflow solution. As a result, only
non-dispatchable resources should use a `bus` parent object. The applies
particularly to wind, solar, and batteries.
=======
dispatchable resources should use a `gen` parent object. In addition, if OPF
is enabled, the corresponding `gencost` object will be updated and used to
dispatch powerplants.

2. `bus` objects are non-dispatchable -- the values of `Pd` and `Qd` will not
be changed following the powerflow solution. As a result, only
non-dispatchable resources should use a `bus` parent object. The applies
particularly to wind, solar, and batteries. Costs are ignored for powerplants
that refer directly to `bus` objects and consequently are always dispatched
according to their status and power attributes.
>>>>>>> e83bb2d4

# Example

The following example implements a 10 kW generator turn turns on only in the
second half of each hour.

`example.glm`:
~~~
#input "case14.py" -t pypower
module pypower
{
    controllers "controllers";
}
object pypower.powerplant
{
    parent pp_bus_2;
    status ONLINE;
    controller "powerplant_control";
}
~~~

`controllers.py`:
~~~
def powerplant_control(obj,**kwargs):
    # print(f"powerplant_control({obj})",kwargs,file=sys.stderr)
    if kwargs['t']%3600 < 1800 and kwargs['S'].real != 0: # turn off plant in first half-hour
        return dict(S=(0j))
    elif kwargs['t']%3600 >= 1800 and kwargs['S'].real == 0: # turn on plant in second half-hour
        return dict(S=(10+0j))
    else: # no change -- advance to next 1/2 hour when a change is anticipated
        return dict(t=(int(kwargs['t']/1800)+1)*1800)
~~~

# See Also

* [[Module/Pypower]]
* [[Module/Pypower/Controllers]]<|MERGE_RESOLUTION|>--- conflicted
+++ resolved
@@ -57,14 +57,6 @@
 
 1. `gen` objects are dispatchable -- the values of `Pg` and `Qg` may be
 updated after the powerflow solution is updated. As a result, only
-<<<<<<< HEAD
-dispatchable resources should use a `gen` parent object.
-
-2. `bus` objects are non-dispatchable -- the values of `Pd` and `Qd`
-will not be changed following the powerflow solution. As a result, only
-non-dispatchable resources should use a `bus` parent object. The applies
-particularly to wind, solar, and batteries.
-=======
 dispatchable resources should use a `gen` parent object. In addition, if OPF
 is enabled, the corresponding `gencost` object will be updated and used to
 dispatch powerplants.
@@ -75,7 +67,6 @@
 particularly to wind, solar, and batteries. Costs are ignored for powerplants
 that refer directly to `bus` objects and consequently are always dispatched
 according to their status and power attributes.
->>>>>>> e83bb2d4
 
 # Example
 
