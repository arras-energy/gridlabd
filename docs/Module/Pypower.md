[[/Module/Pypower]] -- Module pypower

# Synopsis

GLM:

~~~
module pypower 
{
    set {QUIET=65536, WARNING=131072, DEBUG=262144, VERBOSE=524288} message_flags; // module message control flags
    int32 version; // Version of pypower used (default is 2)
    enumeration {NR=1, FD_XB=2, FD_BX=3, GS=4} solver_method; // PyPower solver method to use
    int32 maximum_timestep; // Maximum timestep allowed between solutions (default is 0, meaning no maximum timestep)
    double baseMVA[MVA]; // Base MVA value (default is 100 MVA)
    bool enable_opf; // Flag to enable solving optimal powerflow problem instead of just powerflow (default is FALSE)
    bool stop_on_failure; // Flag to stop simulation on solver failure (default is FALSE)
    bool save_case; // Flag to enable saving case data and results (default is FALSE)
}
~~~

# Description

The `pypower` module links `gridlabd` with the `pypower` powerflow solver.  The objects used to link the two solvers are supported by the `bus`, `branch`, and `gen` classes.  For details on these
objects' properties, see the [PyPower documentation]([https://pypi.org/project/PYPOWER/).

If `enable_opf` is `TRUE`, then the OPF solver is used when `gencost` objects are defined.

If `save_case` is `TRUE`, then the case data and solver results are stored in `pypower_casedata.py` and `pypower_results.py` files.

<<<<<<< HEAD
## Integration Objects

Integration objects are used to link assets and control models with `pypower` objects. 

### Loads

### Generators

### Custom Integrations
=======
# Integration Objects

Integration objects are used to link assets and control models with `pypower` objects. An integrated object specified its parent `bus` or `gen` object and updates it as needed prior to solving the powerflow problem.

## Loads

Using the `load` object allows integration of one or more quasi-static load models with `bus` objects.  The `ZIP` values are used to calculate the `S` value based on the current voltage. When the load is `ONLINE`, the `S` value's real and imaginary is then added to the parent `bus` object's `Pd` and `Qd` values, respectively. When the load is `CURTAILED`, the load is reduced by the fractional quantity specified by the `response` property. When the load is `OFFLINE`, the values of `S` is zero regardless of the value of `P`.

## Powerplants

Using the `powerplant` objects allows integration of one or more quasi-static generator models with both `bus` and `gen` objects. When integrating with a `bus` object, the `S` value real and imaginary values are added to the `bus` properties `Pd` and `Qd`, respectively, when the plant is `ONLINE`.  

When integrated with a `gen` object, both the `Pd` and `Qd` values are updated based on the powerplant's generator status and type.

## Controls

TODO

## Custom Integrations
>>>>>>> 1a6f5f29

To 

# See also

* [PyPower documentation](https://pypi.org/project/PYPOWER/)
* [[/Converters/Import/PyPower_cases]]<|MERGE_RESOLUTION|>--- conflicted
+++ resolved
@@ -27,17 +27,6 @@
 
 If `save_case` is `TRUE`, then the case data and solver results are stored in `pypower_casedata.py` and `pypower_results.py` files.
 
-<<<<<<< HEAD
-## Integration Objects
-
-Integration objects are used to link assets and control models with `pypower` objects. 
-
-### Loads
-
-### Generators
-
-### Custom Integrations
-=======
 # Integration Objects
 
 Integration objects are used to link assets and control models with `pypower` objects. An integrated object specified its parent `bus` or `gen` object and updates it as needed prior to solving the powerflow problem.
@@ -57,9 +46,8 @@
 TODO
 
 ## Custom Integrations
->>>>>>> 1a6f5f29
 
-To 
+TODO
 
 # See also
 
