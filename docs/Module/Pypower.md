[[/Module/Pypower]] -- Module pypower

# Synopsis

GLM:

~~~
module pypower
{
	set {QUIET=65536, WARNING=131072, DEBUG=262144, VERBOSE=524288} message_flags; // module message control flags
	char256 timestamp_format; // Format for weather file timestamps ('' is RFC822/ISO8601)
	int32 version; // Version of pypower used
	enumeration {NR=1, FD_XB=2, FD_BX=3, GS=4} solver_method; // PyPower solver method to use
	int32 maximum_timestep; // Maximum timestep allowed between solutions
	double baseMVA[MVA]; // Base MVA value
	bool enable_opf; // Flag to enable optimal powerflow (OPF) solver
	bool stop_on_failure; // Flag to stop simulation on solver failure
	bool save_case; // Flag to save pypower case data and results
	char1024 controllers_path; // Path to find module containing controller functions
	char1024 controllers; // Python module containing controller functions
	double solver_update_resolution; // Minimum difference before a value is considered changed
	int32 maximum_iterations; // Maximum iterations (0 defaults to pypower default for solver_method)
	double solution_tolerance; // Solver convergence error tolerante (0 defaults to pypower default)
	enumeration {FAILED=2, SUCCESS=1, INIT=0} solver_status; // Result of the last pypower solver run
	bool enforce_q_limits; // Enable enforcement of reactive power limits
	bool use_dc_powerflow; // Enable use of DC powerflow solution
	enumeration {PY=2, JSON=1, CSV=0} save_format; // Save case format
	double total_loss[MW]; // System-wide line losses
	double generation_shortfall[MW]; // System-wide generation shortfall
<<<<<<< HEAD
=======
    bool with_emissions; // Include emissions results
>>>>>>> e83bb2d4
}
~~~

# Description

The `pypower` module links `gridlabd` with the `pypower` powerflow solver. The
objects used to link the two solvers are supported by the `bus`, `branch`,
and `gen` classes.  For details on these objects' properties, see the
[PyPower documentation]([https://pypi.org/project/PYPOWER/).

If `enable_opf` is `TRUE`, then the OPF solver is used when `gencost` objects
are defined.

If `save_case` is `TRUE`, then the case data and solver results are stored in
`pypower_casedata.py` and `pypower_results.py` files.

If you have convergence iteration limit issues when larger models, try
increasing the value of `solver_update_resolution`.  The larger this value
is, the larger a difference between an old value and new value from the
solver must be to be considered a change necessitating additional iteration.
The default value is `1e-8`, which should be sufficient for most models.

The following `pypower` data elements are implemented using the corresponding
GridLAB-D `pypower` module classes.

## Bus Objects

~~~
class bus {
    int32 bus_i; // bus number (1 to 29997)
    complex S[MVA]; // base load demand not counting child objects, including weather sensitivities, copied to Pd,Qd by default (MVA)
    enumeration {PQREF=1, NONE=4, REF=3, PV=2, PQ=1, UNKNOWN=0} type; // bus type (1 = PQ, 2 = PV, 3 = ref, 4 = isolated)
    double Pd[MW]; // (OUTPUT) real power demand (MW)
    double Qd[MVAr]; // (OUTPUT) reactive power demand (MVAr)
    double Gs[MW]; // shunt conductance (MW at V = 1.0 p.u.)
    double Bs[MVAr]; // shunt susceptance (MVAr at V = 1.0 p.u.)
    int32 area; // area number, 1-100
    double baseKV[kV]; // voltage magnitude (p.u.)
    double Vm[pu*V]; // voltage angle (degrees)
    double Va[deg]; // base voltage (kV)
    int32 zone; // loss zone (1-999)
    double Vmax[pu*V]; // maximum voltage magnitude (p.u.)
    double Vmin[pu*V]; // minimum voltage magnitude (p.u.)
    double lam_P; // Lagrange multiplier on real power mismatch (u/MW)
    double lam_Q; // Lagrange multiplier on reactive power mismatch (u/MVAr)
    double mu_Vmax; // Kuhn-Tucker multiplier on upper voltage limit (u/p.u.)
    double mu_Vmin; // Kuhn-Tucker multiplier on lower voltage limit (u/p.u.)
    char1024 weather_file; // Source object for weather data
    char1024 weather_variables; // Weather variable column names (col1,col2,...)
    double weather_resolution[s]; // Weather time downsampling resolution (s)
    double Sn[W/m^2]; // Solar direct normal irradiance (W/m^2)
    double Sh[W/m^2]; // Solar horizontal irradiance (W/m^2)
    double Sg[W/m^2]; // Solar global irradiance (W/m^2)
    double Wd[deg]; // Wind direction (deg)
    double Ws[m/2]; // Wind speed (m/2)
    double Td[degC]; // Dry-bulb air temperature (degC)
    double Tw[degC]; // Wet-bulb air temperature (degC)
    double RH[%]; // Relative humidity (%)
    double PW[in]; // Precipitable_water (in)
    double HI[degF]; // Heat index (degF)
    char1024 weather_sensitivity; // Weather sensitivities {PROP: VAR[ REL VAL],SLOPE[; ...]}
}}
~~~

Weather sensitivities are cumulative. The following relations may be used to
construct the piecewise linear sensitivity curve:

* `>` the cutoff value applies the slope when the weather variable is greater than the cutoff value

* `<` the cutoff value applies the slope when the weather variable is less than the cutoff value

* `@` the cutoff value is not used for comparison.

Note that the cutoff value is always used to identify the intercept point, i.e., $adjust = (source - cutoff) * slope$.

## Branch Objects

~~~
class branch {
    int32 fbus; // from bus number
    int32 tbus; // to bus number
    double r[pu*Ohm]; // resistance (p.u.)
    double x[pu*Ohm]; // reactance (p.u.)
    double b[pu/Ohm]; // total line charging susceptance (p.u.)
    double rateA[MVA]; // MVA rating A (long term rating)
    double rateB[MVA]; // MVA rating B (short term rating)
    double rateC[MVA]; // MVA rating C (emergency term rating)
    double ratio[pu]; // transformer off nominal turns ratio
    double angle[pu]; // transformer phase shift angle (degrees)
    enumeration {IN=1, OUT=0} status; // initial branch status, 1 - in service, 0 - out of service
    double angmin[deg]; // minimum angle difference, angle(Vf) - angle(Vt) (degrees)
    double angmax[deg]; // maximum angle difference, angle(Vf) - angle(Vt) (degrees)
}
~~~

## Generator Objects

~~~
class gen {
    int32 bus; // bus number
    double Pg[MW]; // real power output (MW)
    double Qg[MVAr]; // reactive power output (MVAr)
    double Qmax[MVAr]; // maximum reactive power output (MVAr)
    double Qmin[MVAr]; // minimum reactive power output (MVAr)
    double Vg[pu*V]; // voltage magnitude setpoint (p.u.)
    double mBase[MVA]; // total MVA base of machine, defaults to baseMVA
    enumeration {OUT_OF_SERVICE=0, IN_SERVICE=1} status; // 1 - in service, 0 - out of service
    double Pmax[MW]; // maximum real power output (MW)
    double Pmin[MW]; // minimum real power output (MW)
    double Pc1[MW]; // lower real power output of PQ capability curve (MW)
    double Pc2[MW]; // upper real power output of PQ capability curve (MW)
    double Qc1min[MVAr]; // minimum reactive power output at Pc1 (MVAr)
    double Qc1max[MVAr]; // maximum reactive power output at Pc1 (MVAr)
    double Qc2min[MVAr]; // minimum reactive power output at Pc2 (MVAr)
    double Qc2max[MVAr]; // maximum reactive power output at Pc2 (MVAr)
    double ramp_agc[MW/min]; // ramp rate for load following/AGC (MW/min)
    double ramp_10[MW]; // ramp rate for 10 minute reserves (MW)
    double ramp_30[MW]; // ramp rate for 30 minute reserves (MW)
    double ramp_q[MVAr/min]; // ramp rate for reactive power (2 sec timescale) (MVAr/min)
    double apf; // area participation factor
    double mu_Pmax[pu/MW]; // Kuhn-Tucker multiplier on upper Pg limit (p.u./MW)
    double mu_Pmin[pu/MW]; // Kuhn-Tucker multiplier on lower Pg limit (p.u./MW)
    double mu_Qmax[pu/MVAr]; // Kuhn-Tucker multiplier on upper Qg limit (p.u./MVAr)
    double mu_Qmin[pu/MVAr]; // Kuhn-Tucker multiplier on lower Qg limit (p.u./MVAr)
}
~~~

## Generator Cost Objects

~~~
class gencost {
    enumeration {POLYNOMIAL=2, PIECEWISE=1, UNKNOWN=0} model; // cost model (1=piecewise linear, 2=polynomial)
    double startup[$]; // startup cost ($)
    double shutdown[$]; // shutdown cost($)
    char1024 costs; // cost model (comma-separate values)
}
~~~

# Integration Objects

Integration objects are used to link assets and control models with `pypower`
objects. An integrated object specified its parent `bus` or `gen` object and
updates it as needed prior to solving the powerflow problem.

## Loads

Using the `load` object allows integration of one or more quasi-static load
models with `bus` objects.  The `ZIP` values are used to calculate the `S`
value based on the current voltage. When the load is `ONLINE`, the `S`
value's real and imaginary is then added to the parent `bus` object's `Pd`
and `Qd` values, respectively. When the load is `CURTAILED`, the load is
reduced by the fractional quantity specified by the `response` property. When
the load is `OFFLINE`, the values of `S` is zero regardless of the value of
`P`.

## Powerplants

Using `powerplant` objects allows integration of one or more quasi-static
generator models with both `bus` and `gen` objects. When integrating with a
`bus` object, the `S` value real and imaginary values are added to the `bus`
properties `Pd` and `Qd`, respectively, when the plant is `ONLINE`.  

When integrated with a `gen` object, both the `Pd` and `Qd` values are updated
based on the powerplant's generator status and type. 

Generators costs are copied to the corresponding `gencost` object when both
share the same parent `gen` object. If the `powerplant` object has a parent
`bus` object, the generator cost data is not copied to the corresponding
`gencost` object.

## Powerlines

Using `powerline` objects allows composite lines to be constructed and
assembled into `branch` objects.  A `powerline` may either have a `branch`
parent or another `powerline` object, in which case the parent must specify
whether its `composition` is either `SERIES` or `PARALLEL`.  When a
`powerline` is not a composite line you must specify its `impedance` in Ohms
per mile and its length in `miles`. Only lines with `status` values `IN` are
assembled in the parent line. Line with `status` values `OUT` are ignored. 

The `status` value, `impedance`, `length`, and `composition` may be changed at
any time during a simulation. However, these values are only checked for
consistency and sanity during initialization.

## Transformers

Transformers are `branch` objects with `status`, `tap_ratio` and `phase_shift`
updated at every `sync` event. The transformer `rated_power` controls the
`branch` property `rateA`. In addition the `r`, `x`, `b`, values of the
`branch` are set at initialization using the `impedance` and `susceptance`
transformer properties.

## Relays

The `relay` object is a `branch` object that is controlled using the `status`
property. When the `status` is `OPEN` the `branch` object's `status` is
`OUT`. Otherwise it is `IN`. The `relay` object can define a `controller`
function to allow various control strategies to be implemented in Python.

## Controllers

Controllers may be added by specifying the `controllers` global in the
`pypower` module globals, e.g.,

~~~
module pypower
{
    controllers "my_controllers";
}
~~~

This will load the file `my_controllers.py` and link the functions defined in
it.

If the `on_init` function is defined in the Python `controllers` module, it
will be called when the simulation is initialized. Note that many `gridlabd`
module functions are not available until after initialization is completed.

In addition, the following event handlers are supported:

* `on_precommit(dict:data) --> int`: Called when the clock advances before
  the main solver is called. 

* `on_sync(dict:data) --> int`: Called each time the main solver is called.

* `on_commit(dict:data) --> int`: Called after the last time the main solver
  is called.

* `on_term() --> None`: Called when the simulation is done.

Any `load`, `powerplant`, and `relay` object may specify a `controller`
property. When this property is defined, the corresponding controller
function will be called if it is defined in the `controllers` module. The
return value is a unix timestamp in seconds of epoch indicating the time of
the next event, if any. Otherwise, it should return `gridlabd.NEVER` or
`gridlabd.INVALID` to indicate an error.

Controller functions use the following call/return prototype

~~~
def my_controller(obj,**kwargs):
    return dict(name=value,...)
~~~

where `kwargs` contains a dictionary of properties for the object and `name`
is any valid property of the calling object. A special return name `t` is
used to specify the time at which the controller is to be called again,
specify in second of the Unix epoch.

When the controller module is loaded, the built-in `gridlabd` module is added
to the globals to provide access to the main instance of `gridlabd` and its
support methods. You do not need to import `gridlabd`.

For more information on the `gridlabd` main module, see [[/Module/Python]] and
[[/Module/Python/Property]].

## SCADA

The `scada` object is used to access properties of objects in the
`controllers` module using the global `scada`. Any number of `scada` points
may be added using the `point` method, using the object name and property
separated by a dot. When the `write` property is `TRUE` the `scada` object
will copy back values that have changed. If the `record` property is `TRUE`,
the `controllers` module will have a global `historian` which records are
past values of the `scada` global.

## Geodata

The `geodata` object is used to map a panel of location-based data to
variables across a number of objects or classes based on the objects'
locations.  Each `geodata` CSV file corresponds to a single object property,
and is organized a locations in columns and time-series in rows.

## Weather

The `weather` object is used to read weather data from a weather file.

# See also

* [PyPower documentation](https://pypi.org/project/PYPOWER/)
* [[/Module/Pypower/Geodata]]
* [[/Module/Pypower/Load]]
* [[/Module/Pypower/Powerline]]
* [[/Module/Pypower/Powerplant]]
* [[/Module/Pypower/Relay]]
* [[/Module/Pypower/Scada]]
* [[/Module/Pypower/Weather]]
* [[/Module/Pypower/Transformer]]
* [[/Module/Python]]
* [[/Module/Python/Property]]
* [[/Converters/Import/Pypower_cases]]
* [[/Converters/Import/Psse_models]]<|MERGE_RESOLUTION|>--- conflicted
+++ resolved
@@ -27,10 +27,7 @@
 	enumeration {PY=2, JSON=1, CSV=0} save_format; // Save case format
 	double total_loss[MW]; // System-wide line losses
 	double generation_shortfall[MW]; // System-wide generation shortfall
-<<<<<<< HEAD
-=======
     bool with_emissions; // Include emissions results
->>>>>>> e83bb2d4
 }
 ~~~
 
