--- conflicted
+++ resolved
@@ -1,19 +1,5 @@
 
 docs: docs/Tools
-<<<<<<< HEAD
-
-DOCS_UTILITIES = 
-
-include $(top_srcdir)/docs/Tools/Makefile.mk
-
-docs/Tools: $(DOCS_UTILITIES)
-	echo "Updating $@..."
-
-%.md: FORCE
-	$(DESTDIR)$(bindir)/gridlabd python docs/makemd.py $(basename $(notdir $(shell echo "$@" | tr 'A-Z' 'a-z'))) $(dir $@)
-
-FORCE:
-=======
 
 DOCS_UTILITIES = $(DESTDIR)$(bindir)/gridlabd docs/makemd.py
 
@@ -25,5 +11,4 @@
 %.md: .FORCE
 	@test "$(MAKEMD)" != "no" && $(DESTDIR)$(bindir)/gridlabd python docs/makemd.py $(basename $(notdir $(shell echo "$@" | tr 'A-Z' 'a-z'))) $(dir $@) || true
 
-.FORCE:
->>>>>>> 36848a1b
+.FORCE: