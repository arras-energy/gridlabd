import json 
import os 
import sys, getopt
from datetime import datetime 
import importlib, copy
from importlib import util

config = {
    "input" : "csv",
    "output" : "glm",
    "from" : ["ami","scada","onpoint-weather", "table"],
    "type" : ["ceus","rbsa","climate", "object", "player"],
    }

def help():
    print('Syntax:')
    print(f'{config["input"]}2{config["output"]}.py -i|--ifile <input-file>[,<input-file>[,...]] -o|--ofile <output-file> [options ...]')
    print(f'  -c|--config    : [OPTIONAL] display converter configuration')
    print(f'  -i|--ifile     : [REQUIRED] {config["input"]} input file name')
    print(f'  -o|--ofile     : [REQUIRED] {config["output"]} output file name')
    print(f'  -f|--from      : [REQUIRED] input {config["input"]} data type')
    print(f'  -t|--type      : [REQUIRED] output {config["output"]} data type')
    print(f'  -p|--property  : [OPTIONAL] property option')
    print(f'  -C|--class     : [OPTIONAL] default class definition when generating GLM objects')
    print(f'  -M|--module    : [OPTIONAL] default module definition when generating GLM objects')
    print(f'  -O|--option=KEY:VALUE : [OPTIONAL] set converter option KEY=VALUE')

def error(msg):
    print(f'ERROR    [{config["input"]}2{config["output"]}]: {msg}')
    sys.exit(1)

input_file = None
input_type = None
output_file = None
output_type = None
options = {}

opts, args = getopt.getopt(sys.argv[1:],"hci:o:f:t:p:C:M:O:",["help","config","ifile=","ofile=","from=","type=","property=","class=","module=","option="])

if not opts : 
    help()
    sys.exit(1)

for opt, arg in opts:
    if opt in ("-h","--help"):
        help()
        sys.exit(0)
    elif opt in ("-c","--config"):
        print(json.dumps(config))
        sys.exit(0)
    elif opt in ("-i", "--ifile"):
        try:
<<<<<<< HEAD
            input_file = dict([x.split(":") for x in arg.strip().split(",")])
=======
            if not arg.startswith("http"):
                input_file = dict([x.split(":") for x in arg.strip().split(",")])
            else:
                input_file = arg.strip()
>>>>>>> 3441ad08
        except:
            input_file = arg.strip()
    elif opt in ("-o", "--ofile"):
        output_file = arg.strip()
    elif opt in ("-f","--from"):
        input_type = arg.strip()
    elif opt in ("-t","--type"):
        output_type = arg.strip()
    elif opt in ("-p","--property"):
        prop = arg.split("=")
        options[prop[0]] = prop[1]
    elif opt in ("-C","--class"):
        options["class"] = arg.strip()
    elif opt in ("-M","--module"):
        options["module"] = arg.strip()
    elif opt in ("-O","--option"):
        specs = arg.split(":")
        options[specs[0]] = ':'.join(specs[1:])
    else:
        error(f"{opt}={arg} is not a valid option");

if input_file == None:
    error("missing input file name")
elif output_file == None:
    error("missing output file name")
elif input_type == None:
    error("missing input data type")
elif output_type == None:
    error("missing output data type")

modname = sys.argv[0].replace(f'{config["input"]}2{config["output"]}.py',f'{config["input"]}-{input_type}2{config["output"]}-{output_type}.py')
if os.path.exists(modname):
    modspec = util.spec_from_file_location(output_type, f"{modname}.py")
    mod = importlib.import_module(f'{config["input"]}-{input_type}2{config["output"]}-{output_type}')
    mod.convert(input_file,output_file,options)
else:
    error(f"{modname} not found")<|MERGE_RESOLUTION|>--- conflicted
+++ resolved
@@ -50,14 +50,10 @@
         sys.exit(0)
     elif opt in ("-i", "--ifile"):
         try:
-<<<<<<< HEAD
-            input_file = dict([x.split(":") for x in arg.strip().split(",")])
-=======
             if not arg.startswith("http"):
                 input_file = dict([x.split(":") for x in arg.strip().split(",")])
             else:
                 input_file = arg.strip()
->>>>>>> 3441ad08
         except:
             input_file = arg.strip()
     elif opt in ("-o", "--ofile"):
