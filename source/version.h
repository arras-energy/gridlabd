--- conflicted
+++ resolved
@@ -11,11 +11,7 @@
 
 #define REV_MAJOR 4
 #define REV_MINOR 3
-<<<<<<< HEAD
-#define REV_PATCH 13
-=======
 #define REV_PATCH 15
->>>>>>> 36848a1b
 
 #ifdef HAVE_CONFIG_H
 #include "config.h"
