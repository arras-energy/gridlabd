--- conflicted
+++ resolved
@@ -11,11 +11,7 @@
 
 #define REV_MAJOR 4
 #define REV_MINOR 3
-<<<<<<< HEAD
-#define REV_PATCH 11
-=======
 #define REV_PATCH 10
->>>>>>> e83bb2d4
 
 #ifdef HAVE_CONFIG_H
 #include "config.h"
