--- conflicted
+++ resolved
@@ -1883,7 +1883,6 @@
 	{
 		return global_geocode(buffer,size,name+8);
 	}
-<<<<<<< HEAD
 	if ( strncmp(name,"TMPFILE",7) == 0 )
 	{
 		if ( strcmp(name,"TMPFILE") == 0 )
@@ -1900,8 +1899,6 @@
 			return buffer;
 		}
 	}
-
-=======
 	if ( strncmp(name,"NOW",3) == 0 )
 	{
 		if ( strcmp(name,"NOW") == 0 )
@@ -1913,8 +1910,8 @@
 			return global_now(buffer,size,name+4);
 		}
 	}
->>>>>>> 08e75451
-	/* expansions */
+
+  /* expansions */
 	if ( parameter_expansion(buffer,size,name) )
 		return buffer;
 
