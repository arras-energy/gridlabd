name: develop

on:
  push:
    branches: [develop]
  pull_request:
    branches: [develop]

jobs:
  build:

    runs-on: ubuntu-latest

    steps:
<<<<<<< HEAD
      - uses: actions/checkout@v4

      - name: Setup system
        run: sudo ./setup.sh --local

      - name: Build gridlabd
        run: sudo ./build.sh --system --parallel

      - name: Install openfido
        run: curl -sL https://raw.githubusercontent.com/openfido/cli/main/install.sh | sudo sh

      - name: Validate system
        run: sudo gridlabd -D keep_progress=TRUE -T 0 --validate -D github_actions=yes || ( sudo utilities/save_validation_errors ; false )

      - name: Upload artifacts on failure
        uses: actions/upload-artifact@v4
        if: failure()
        with:
          name: validate-result
          path: |
            validate.txt
            validate.tar.gz
=======
    - uses: actions/checkout@v4

    - name: Setup system
      run: sudo ./setup.sh --local

    - name: Build gridlabd
      run: sudo ./build.sh --system --parallel

    - name: Install openfido
      run: |
        test -x /usr/local/bin/python3 || sudo ln -sf $(which python3) /usr/local/bin/python3
        sudo /usr/local/bin/python3 -m venv /usr/local/opt/openfido
        source /usr/local/opt/openfido/bin/activate
        sudo /usr/local/bin/python3 -m pip install requests pandas docker
        export OPENFIDO_PIP_OPTIONS=--user
        curl -sL https://raw.githubusercontent.com/openfido/cli/main/install.sh | sudo sh
        
    - name: Validate system
      run: sudo gridlabd -D keep_progress=TRUE -T 0 --validate -D github_actions=yes || ( sudo utilities/save_validation_errors ; false )

    - name: Upload artifacts on failure
      uses: actions/upload-artifact@v4
      if: failure()
      with:
        name: validate-result
        path: |
          validate.txt
          validate.tar.gz
>>>>>>> 1581eb05
<|MERGE_RESOLUTION|>--- conflicted
+++ resolved
@@ -12,30 +12,6 @@
     runs-on: ubuntu-latest
 
     steps:
-<<<<<<< HEAD
-      - uses: actions/checkout@v4
-
-      - name: Setup system
-        run: sudo ./setup.sh --local
-
-      - name: Build gridlabd
-        run: sudo ./build.sh --system --parallel
-
-      - name: Install openfido
-        run: curl -sL https://raw.githubusercontent.com/openfido/cli/main/install.sh | sudo sh
-
-      - name: Validate system
-        run: sudo gridlabd -D keep_progress=TRUE -T 0 --validate -D github_actions=yes || ( sudo utilities/save_validation_errors ; false )
-
-      - name: Upload artifacts on failure
-        uses: actions/upload-artifact@v4
-        if: failure()
-        with:
-          name: validate-result
-          path: |
-            validate.txt
-            validate.tar.gz
-=======
     - uses: actions/checkout@v4
 
     - name: Setup system
@@ -63,5 +39,4 @@
         name: validate-result
         path: |
           validate.txt
-          validate.tar.gz
->>>>>>> 1581eb05
+          validate.tar.gz