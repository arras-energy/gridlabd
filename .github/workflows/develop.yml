name: develop

on:
  push:
    branches: [develop]
  pull_request:
    branches: [develop]

jobs:
  build:

    runs-on: ubuntu-latest

    steps:
<<<<<<< HEAD
=======

>>>>>>> 1eafd80b
    - uses: actions/checkout@v4

    - name: Setup system
      run: sudo ./setup.sh --local

    - name: Build gridlabd
      run: sudo ./build.sh --system --parallel

    - name: Install openfido
      run: |
        test -x /usr/local/bin/python3 || sudo ln -sf $(which python3) /usr/local/bin/python3
        sudo /usr/local/bin/python3 -m venv /usr/local/opt/openfido
        source /usr/local/opt/openfido/bin/activate
        sudo /usr/local/bin/python3 -m pip install requests pandas docker
        export OPENFIDO_PIP_OPTIONS=--user
        curl -sL https://raw.githubusercontent.com/openfido/cli/main/install.sh | sudo sh
        
    - name: Validate system
      run: sudo gridlabd -D keep_progress=TRUE -T 0 --validate -D github_actions=yes || ( sudo utilities/save_validation_errors ; false )

    - name: Upload artifacts on failure
      uses: actions/upload-artifact@v4
      if: failure()
      with:
        name: validate-result
        path: |
          validate.txt
          validate.tar.gz<|MERGE_RESOLUTION|>--- conflicted
+++ resolved
@@ -12,10 +12,7 @@
     runs-on: ubuntu-latest
 
     steps:
-<<<<<<< HEAD
-=======
 
->>>>>>> 1eafd80b
     - uses: actions/checkout@v4
 
     - name: Setup system
