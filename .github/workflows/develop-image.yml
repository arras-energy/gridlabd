name: develop-images

on:
  push:
    branches: [ develop ]

jobs:

  buildMacos13FastS3:

    runs-on: macos-13
    environment: Integration

    steps:
    - uses: actions/checkout@v3

      # this is to fix GIT not liking owner of the checkout dir
    - name: Set ownership
      run: |
        chown -R $(id -u):$(id -g) $PWD

    - name: Configure AWS Credentials
      uses: aws-actions/configure-aws-credentials@v2
      with:
        aws-access-key-id: ${{ secrets.AWS_ACCESS_KEY }}
        aws-secret-access-key: ${{ secrets.AWS_SECRET_ACCESS_KEY }}
        aws-region: ${{ secrets.AWS_REGION }}

    - name: Symlink for libtool
      run: |
        ln -s /usr/local/bin/glibtoolize /usr/local/bin/libtoolize
        ln -s /usr/local/bin/glibtool /usr/local/bin/libtool

    - name: Add libraries to PATH
      run: |
        echo "LIBRARY_PATH=$(brew --prefix)/lib:$(brew --prefix)/opt:$(brew --prefix)/include" >> $GITHUB_ENV

    - name: Deploy to S3
      run: |
        sh ./setup.sh --local
        sh ./build.sh --system --parallel --upload --release

  buildUbuntu22FastS3:

    runs-on: ubuntu-22.04
    environment: Integration
    container:
      image: ubuntu:jammy

    steps:
      # this is to fix GIT not liking owner of the checkout dir
    - name: Set ownership and prep container
      run: |
        mkdir -p /usr/local/var
        apt-get update && apt-get install -y apt-transport-https
        apt-get install -y git curl nano sudo zip
        curl "https://awscli.amazonaws.com/awscli-exe-linux-x86_64.zip" -o "awscliv2.zip"
        unzip awscliv2.zip
        sudo ./aws/install

    - uses: actions/checkout@v3

    - name: Configure AWS Credentials
      uses: aws-actions/configure-aws-credentials@v2
      with:
        aws-access-key-id: ${{ secrets.AWS_ACCESS_KEY }}
        aws-secret-access-key: ${{ secrets.AWS_SECRET_ACCESS_KEY }}
        aws-region: ${{ secrets.AWS_REGION }}

    - name: Deploy to S3
      run: |
        sudo aws configure set aws_access_key_id ${{ secrets.AWS_ACCESS_KEY }} && sudo aws configure set aws_secret_access_key ${{ secrets.AWS_SECRET_ACCESS_KEY }} && sudo aws configure set default.region ${{ secrets.AWS_REGION }}
        export GIT_DISCOVERY_ACROSS_FILESYSTEM=1
        chown -R root $PWD
        sudo sh ./setup.sh --local
        sudo sh ./build.sh --system --parallel
        gridlabd python -m pip install awscli
        sudo sh ./build.sh --upload --release

  buildAWSUbuntuAMI:
    runs-on: ubuntu-22.04
    environment: Integration
<<<<<<< HEAD
    needs: [buildUbuntu22FastS3,buildMacos12FastS3,buildMacos13FastS3]
=======
    needs: [buildUbuntu22FastS3,buildMacos13FastS3]
>>>>>>> e83bb2d4

    steps:
    - uses: actions/checkout@v3

      # this is to fix GIT not liking owner of the checkout dir
    - name: Set ownership
      run: |
        chown -R $(id -u):$(id -g) $PWD

    - name: Configure AWS Credentials
      uses: aws-actions/configure-aws-credentials@v2
      with:
        aws-access-key-id: ${{ secrets.AWS_ACCESS_KEY }}
        aws-secret-access-key: ${{ secrets.AWS_SECRET_ACCESS_KEY }}
        aws-region: ${{ secrets.AWS_REGION }}

    - name: Run CF invalidation
      run: aws cloudfront create-invalidation --distribution-id ${{ secrets.DEV_CF_ID }} --paths '/*'

    - name: Set output
      run: |
        echo "VERSION=Arras Energy HiPAS GridLAB-D $(./build-aux/version.sh --version) (Developer)" >> $GITHUB_ENV
        echo "TAGNAME=gridlabd/$(./build-aux/version.sh --version)-$(./build-aux/version.sh --number)-$(./build-aux/version.sh --branch)" >> $GITHUB_ENV

    - name: Install Packer
      run: |
        wget https://releases.hashicorp.com/packer/1.7.6/packer_1.7.6_linux_amd64.zip
        unzip packer_1.7.6_linux_amd64.zip
        sudo mv packer /usr/local/bin

    - name: Initialize Packer
      run: |
        packer init ./docker/packer/templateDevelop.pkr.hcl

    - name: Build AMI Image
      run: |
        packer build \
          -var "aws_access_key=${{ secrets.AWS_ACCESS_KEY }}" \
          -var "aws_secret_key=${{ secrets.AWS_SECRET_ACCESS_KEY }}" \
          -var "aws_region=${{ secrets.AWS_REGION }}" \
          -var "dev_s3_url=${{ secrets.DEV_S3_URL }}" \
          -var "version=${{ env.VERSION }}" \
          -var "tagname=${{ env.TAGNAME }}" \
          ./docker/packer/templateDevelop.pkr.hcl

  buildUbuntuDockerhub:

    runs-on: ubuntu-latest
    environment: Integration
    needs: buildUbuntu22FastS3

    steps:
    - name: Checkout code
      uses: actions/checkout@v3

    - name: Configure AWS Credentials
      uses: aws-actions/configure-aws-credentials@v2
      with:
        aws-access-key-id: ${{ secrets.AWS_ACCESS_KEY }}
        aws-secret-access-key: ${{ secrets.AWS_SECRET_ACCESS_KEY }}
        aws-region: ${{ secrets.AWS_REGION }}

    - name: Run CF invalidation
      run: aws cloudfront create-invalidation --distribution-id ${{ secrets.DEV_CF_ID }} --paths '/*'

    - name: Login to DockerHub
      uses: docker/login-action@v1
      with:
        username: ${{ secrets.DOCKERHUB_USERNAME }}
        password: ${{ secrets.DOCKERHUB_TOKEN }}

    - name: Build Docker image
      uses: docker/build-push-action@v2
      with:
        context: .
        file: ./docker/packer/Dockerfile.dev.ul
        push: true
        tags: lfenergy/arras:develop

  updateS3websites:
    runs-on: ubuntu-latest
    environment: Integration

    steps:
    - uses: actions/checkout@v3

      # this is to fix GIT not liking owner of the checkout dir
    - name: Set ownership
      run: |
        chown -R $(id -u):$(id -g) $PWD

    - name: Configure AWS Credentials
      uses: aws-actions/configure-aws-credentials@v2
      with:
        aws-access-key-id: ${{ secrets.AWS_ACCESS_KEY }}
        aws-secret-access-key: ${{ secrets.AWS_SECRET_ACCESS_KEY }}
        aws-region: ${{ secrets.AWS_REGION }}

    - name: Website s3 sync
      run: |
        aws s3 sync ./cloud/websites/code.gridlabd.us/ s3://code-dev.gridlabd.us --acl public-read
        aws s3 sync ./cloud/websites/docs.gridlabd.us/ s3://docs-dev.gridlabd.us --acl public-read
        aws s3 sync ./cloud/websites/geodata.gridlabd.us/ s3://geodata-dev.gridlabd.us --acl public-read
        aws s3 sync ./cloud/websites/install.gridlabd.us/ s3://install-dev.gridlabd.us --acl public-read
        aws s3 sync ./cloud/websites/status.gridlabd.us/ s3://status-dev.gridlabd.us --acl public-read
        aws s3 sync ./cloud/websites/tutorials.gridlabd.us/ s3://tutorials-dev.gridlabd.us --acl public-read
        aws s3 sync ./cloud/websites/www.gridlabd.us/ s3://www-dev.gridlabd.us --acl public-read

    - name: Run CF invalidation
      run: aws cloudfront create-invalidation --distribution-id ${{ secrets.DEV_CF_ID }} --paths '/*'

  versionUpdate:

    runs-on: ubuntu-latest
    environment: Integration
    needs: buildAWSUbuntuAMI

    steps:
      - name: Checkout code
        uses: actions/checkout@v3
  
      - name: Configure AWS Credentials
        uses: aws-actions/configure-aws-credentials@v2
        with:
          aws-access-key-id: ${{ secrets.AWS_ACCESS_KEY }}
          aws-secret-access-key: ${{ secrets.AWS_SECRET_ACCESS_KEY }}
          aws-region: ${{ secrets.AWS_REGION }}

      - name: Install dependencies and package Lambda function
        run: |
          pip install -r ./cloud/websites/version.gridlabd.us/lambda/requirements.txt -t ./cloud/websites/version.gridlabd.us/lambda/package
          cd ./cloud/websites/version.gridlabd.us/lambda/package
          zip -r ../lambda.zip .
          cd ..
          zip -r lambda.zip app.py

      - name: Update Lambda image version_handler
        run: |
          aws lambda update-function-code --function-name version_handler --zip-file fileb://$(pwd)/cloud/websites/version.gridlabd.us/lambda/lambda.zip

      - name: Update Lambda image update_latest
        run: |
          aws lambda update-function-code --function-name update_latest --zip-file fileb://$(pwd)/cloud/websites/version.gridlabd.us/lambda/lambda.zip

      - name: Make POST request to version.gridlabd.us/update
        run: |
          version=$(./build-aux/version.sh --version)
          build=$(./build-aux/version.sh --number)
          branch=$(./build-aux/version.sh --branch)
          curl -f -X POST "https://version.gridlabd.us/update_latest" \
            -H "Content-Type: application/json" \
            -d "{\"version\": \"$version\", \"build\": \"$build\", \"branch\": \"$branch\", \"sk\": \"${{ secrets.DEVELOPSK }}\"}"<|MERGE_RESOLUTION|>--- conflicted
+++ resolved
@@ -80,11 +80,7 @@
   buildAWSUbuntuAMI:
     runs-on: ubuntu-22.04
     environment: Integration
-<<<<<<< HEAD
-    needs: [buildUbuntu22FastS3,buildMacos12FastS3,buildMacos13FastS3]
-=======
     needs: [buildUbuntu22FastS3,buildMacos13FastS3]
->>>>>>> e83bb2d4
 
     steps:
     - uses: actions/checkout@v3
