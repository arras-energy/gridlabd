name: develop-images

on:
  push:
    branches: [ develop ]

jobs:

  buildMacos13FastS3:

    runs-on: macos-13
    environment: Integration

    steps:
    - uses: actions/checkout@v3

      # this is to fix GIT not liking owner of the checkout dir
    - name: Set ownership
      run: |
        chown -R $(id -u):$(id -g) $PWD

    - name: Configure AWS Credentials
      uses: aws-actions/configure-aws-credentials@v2
      with:
        aws-access-key-id: ${{ secrets.AWS_ACCESS_KEY }}
        aws-secret-access-key: ${{ secrets.AWS_SECRET_ACCESS_KEY }}
        aws-region: ${{ secrets.AWS_REGION }}

    - name: Symlink for libtool
      run: |
        ln -s /usr/local/bin/glibtoolize /usr/local/bin/libtoolize
        ln -s /usr/local/bin/glibtool /usr/local/bin/libtool

    - name: Add libraries to PATH
      run: |
        echo "LIBRARY_PATH=$(brew --prefix)/lib:$(brew --prefix)/opt:$(brew --prefix)/include" >> $GITHUB_ENV

    - name: Deploy to S3
      run: |
        sh ./setup.sh --local
        sh ./build.sh --system --parallel --upload --release

  buildUbuntu22FastS3:

    runs-on: ubuntu-22.04
    environment: Integration
    container:
      image: ubuntu:jammy

    steps:
      # this is to fix GIT not liking owner of the checkout dir
    - name: Set ownership and prep container
      run: |
        mkdir -p /usr/local/var
        apt-get update && apt-get install -y apt-transport-https
        apt-get install -y git curl nano sudo zip
        curl "https://awscli.amazonaws.com/awscli-exe-linux-x86_64.zip" -o "awscliv2.zip"
        unzip awscliv2.zip
        sudo ./aws/install

    - uses: actions/checkout@v3

    - name: Configure AWS Credentials
      uses: aws-actions/configure-aws-credentials@v2
      with:
        aws-access-key-id: ${{ secrets.AWS_ACCESS_KEY }}
        aws-secret-access-key: ${{ secrets.AWS_SECRET_ACCESS_KEY }}
        aws-region: ${{ secrets.AWS_REGION }}

    - name: Deploy to S3
      run: |
        sudo aws configure set aws_access_key_id ${{ secrets.AWS_ACCESS_KEY }} && sudo aws configure set aws_secret_access_key ${{ secrets.AWS_SECRET_ACCESS_KEY }} && sudo aws configure set default.region ${{ secrets.AWS_REGION }}
        export GIT_DISCOVERY_ACROSS_FILESYSTEM=1
        chown -R root $PWD
        sudo sh ./setup.sh --local
        sudo sh ./build.sh --system --parallel
        gridlabd python -m pip install awscli
        sudo sh ./build.sh --upload --release

  buildAWSUbuntuAMI:
    runs-on: ubuntu-22.04
    environment: Integration
<<<<<<< HEAD
    needs: [buildUbuntu22FastS3,buildUbuntu20FastS3,buildMacos13FastS3]
=======
    needs: [buildUbuntu22FastS3,buildMacos12FastS3,buildMacos13FastS3]
>>>>>>> 23b67f87

    steps:
    - uses: actions/checkout@v3

      # this is to fix GIT not liking owner of the checkout dir
    - name: Set ownership
      run: |
        chown -R $(id -u):$(id -g) $PWD

    - name: Configure AWS Credentials
      uses: aws-actions/configure-aws-credentials@v2
      with:
        aws-access-key-id: ${{ secrets.AWS_ACCESS_KEY }}
        aws-secret-access-key: ${{ secrets.AWS_SECRET_ACCESS_KEY }}
        aws-region: ${{ secrets.AWS_REGION }}

    - name: Run CF invalidation
      run: aws cloudfront create-invalidation --distribution-id ${{ secrets.DEV_CF_ID }} --paths '/*'

    - name: Set output
      run: |
        echo "VERSION=Arras Energy HiPAS GridLAB-D $(./build-aux/version.sh --version) (Developer)" >> $GITHUB_ENV
        echo "TAGNAME=gridlabd/$(./build-aux/version.sh --version)-$(./build-aux/version.sh --number)-$(./build-aux/version.sh --branch)" >> $GITHUB_ENV

    - name: Install Packer
      run: |
        wget https://releases.hashicorp.com/packer/1.7.6/packer_1.7.6_linux_amd64.zip
        unzip packer_1.7.6_linux_amd64.zip
        sudo mv packer /usr/local/bin

    - name: Initialize Packer
      run: |
        packer init ./docker/packer/templateDevelop.pkr.hcl

    - name: Build AMI Image
      run: |
        packer build \
          -var "aws_access_key=${{ secrets.AWS_ACCESS_KEY }}" \
          -var "aws_secret_key=${{ secrets.AWS_SECRET_ACCESS_KEY }}" \
          -var "aws_region=${{ secrets.AWS_REGION }}" \
          -var "dev_s3_url=${{ secrets.DEV_S3_URL }}" \
          -var "version=${{ env.VERSION }}" \
          -var "tagname=${{ env.TAGNAME }}" \
          ./docker/packer/templateDevelop.pkr.hcl

  buildUbuntuDockerhub:

    runs-on: ubuntu-latest
    environment: Integration
    needs: buildUbuntu22FastS3

    steps:
    - name: Checkout code
      uses: actions/checkout@v3

    - name: Configure AWS Credentials
      uses: aws-actions/configure-aws-credentials@v2
      with:
        aws-access-key-id: ${{ secrets.AWS_ACCESS_KEY }}
        aws-secret-access-key: ${{ secrets.AWS_SECRET_ACCESS_KEY }}
        aws-region: ${{ secrets.AWS_REGION }}

    - name: Run CF invalidation
      run: aws cloudfront create-invalidation --distribution-id ${{ secrets.DEV_CF_ID }} --paths '/*'

    - name: Login to DockerHub
      uses: docker/login-action@v1
      with:
        username: ${{ secrets.DOCKERHUB_USERNAME }}
        password: ${{ secrets.DOCKERHUB_TOKEN }}

    - name: Build Docker image
      uses: docker/build-push-action@v2
      with:
        context: .
        file: ./docker/packer/Dockerfile.dev.ul
        push: true
        tags: lfenergy/arras:develop

  updateS3websites:
    runs-on: ubuntu-latest
    environment: Integration

    steps:
    - uses: actions/checkout@v3

      # this is to fix GIT not liking owner of the checkout dir
    - name: Set ownership
      run: |
        chown -R $(id -u):$(id -g) $PWD

    - name: Configure AWS Credentials
      uses: aws-actions/configure-aws-credentials@v2
      with:
        aws-access-key-id: ${{ secrets.AWS_ACCESS_KEY }}
        aws-secret-access-key: ${{ secrets.AWS_SECRET_ACCESS_KEY }}
        aws-region: ${{ secrets.AWS_REGION }}

    - name: Website s3 sync
      run: |
        aws s3 sync ./cloud/websites/code.gridlabd.us/ s3://code-dev.gridlabd.us --acl public-read
        aws s3 sync ./cloud/websites/docs.gridlabd.us/ s3://docs-dev.gridlabd.us --acl public-read
        aws s3 sync ./cloud/websites/geodata.gridlabd.us/ s3://geodata-dev.gridlabd.us --acl public-read
        aws s3 sync ./cloud/websites/install.gridlabd.us/ s3://install-dev.gridlabd.us --acl public-read
        aws s3 sync ./cloud/websites/status.gridlabd.us/ s3://status-dev.gridlabd.us --acl public-read
        aws s3 sync ./cloud/websites/tutorials.gridlabd.us/ s3://tutorials-dev.gridlabd.us --acl public-read
        aws s3 sync ./cloud/websites/www.gridlabd.us/ s3://www-dev.gridlabd.us --acl public-read

    - name: Run CF invalidation
      run: aws cloudfront create-invalidation --distribution-id ${{ secrets.DEV_CF_ID }} --paths '/*'

  versionUpdate:

    runs-on: ubuntu-latest
    environment: Integration
    needs: buildAWSUbuntuAMI

    steps:
      - name: Checkout code
        uses: actions/checkout@v3
  
      - name: Configure AWS Credentials
        uses: aws-actions/configure-aws-credentials@v2
        with:
          aws-access-key-id: ${{ secrets.AWS_ACCESS_KEY }}
          aws-secret-access-key: ${{ secrets.AWS_SECRET_ACCESS_KEY }}
          aws-region: ${{ secrets.AWS_REGION }}

      - name: Install dependencies and package Lambda function
        run: |
          pip install -r ./cloud/websites/version.gridlabd.us/lambda/requirements.txt -t ./cloud/websites/version.gridlabd.us/lambda/package
          cd ./cloud/websites/version.gridlabd.us/lambda/package
          zip -r ../lambda.zip .
          cd ..
          zip -r lambda.zip app.py

      - name: Update Lambda image version_handler
        run: |
          aws lambda update-function-code --function-name version_handler --zip-file fileb://$(pwd)/cloud/websites/version.gridlabd.us/lambda/lambda.zip

      - name: Update Lambda image update_latest
        run: |
          aws lambda update-function-code --function-name update_latest --zip-file fileb://$(pwd)/cloud/websites/version.gridlabd.us/lambda/lambda.zip

      - name: Make POST request to version.gridlabd.us/update
        run: |
          version=$(./build-aux/version.sh --version)
          build=$(./build-aux/version.sh --number)
          branch=$(./build-aux/version.sh --branch)
          curl -f -X POST "https://version.gridlabd.us/update_latest" \
            -H "Content-Type: application/json" \
            -d "{\"version\": \"$version\", \"build\": \"$build\", \"branch\": \"$branch\", \"sk\": \"${{ secrets.DEVELOPSK }}\"}"<|MERGE_RESOLUTION|>--- conflicted
+++ resolved
@@ -80,11 +80,7 @@
   buildAWSUbuntuAMI:
     runs-on: ubuntu-22.04
     environment: Integration
-<<<<<<< HEAD
-    needs: [buildUbuntu22FastS3,buildUbuntu20FastS3,buildMacos13FastS3]
-=======
-    needs: [buildUbuntu22FastS3,buildMacos12FastS3,buildMacos13FastS3]
->>>>>>> 23b67f87
+    needs: [buildUbuntu22FastS3,buildMacos13FastS3]
 
     steps:
     - uses: actions/checkout@v3
