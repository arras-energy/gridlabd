# File: Makefile.am
#
# GridLAB-D 4.0
# Copyright (C) 2008 Battelle Memorial Institute
# This file is distributed under the same terms as GridLAB-D.
#
# HiPAS GridLAB-D 4.2
#   Copyright (C) 2020 Regents of the Leland Stanford Junior University
#
# Authors:
#   DP Chassin (dchassin@slac.stanford.edu)

.SILENT:

$(info Current target is $(shell $(top_srcdir)/build-aux/version.sh --name))

# !!! must match version specified in configure.ac
OPT=$(shell mkdir -p /usr/local/opt/gridlabd)
PYVER = $(shell $(top_srcdir)/build-aux/version.sh --python)
PYCFLAGS = $(shell python$(PYVER)-config --cflags)
PYLDFLAGS = $(shell python$(PYVER)-config --ldflags)

SYSPYTHON = python$(PYVER)
PYTHONCONFIG = $(SYSPYTHON)-config

AM_INIT_AUTOMAKE = subdir-objects 
AUTOMAKE_OPTIONS = -Wno-portability
ACLOCAL_AMFLAGS = -I m4

CC = $(PTHREAD_CC)
CXX = $(PTHREAD_CXX)

AM_CPPFLAGS = -Wall -fPIC
AM_CPPFLAGS += -I$(top_srcdir)/source #-I$(top_srcdir)/build-dir/source
AM_CPPFLAGS += $(GLD_CPPFLAGS)
AM_CPPFLAGS += $(PYCFLAGS)

AM_CFLAGS = -Wall
AM_CFLAGS +=  -I$(top_srcdir)/source #-I$(top_srcdir)/build-dir/source
AM_CFLAGS += $(PTHREAD_CFLAGS)
AM_CFLAGS += $(GLD_CFLAGS)  #-I$(top_srcdir)/build-dir/source
AM_CFLAGS += $(PYCFLAGS)

AM_CXXFLAGS = -Wall -fPIC
AM_CXXFLAGS += $(PTHREAD_CFLAGS)
AM_CXXFLAGS += $(GLD_CXXFLAGS) #-I$(top_srcdir)/build-dir/source
AM_CXXFLAGS += $(PYCFLAGS)

AM_LDFLAGS = $(PYLDFLAGS)
AM_LDFLAGS += -no-undefined
AM_LDFLAGS += -module
AM_LDFLAGS += -avoid-version
AM_LDFLAGS += -export-dynamic
AM_LDFLAGS += $(GLD_LDFLAGS) -lpython$(PYVER)
AM_LIBTOOLFLAGS = --quiet

# makefile fragments populate these variables
BUILT_SOURCES = 
CLEANFILES =
EXTRA_DIST =
dist_pkgdata_DATA = requirements.txt
pkgdata_DATA =
pkginclude_HEADERS =
noinst_LTLIBRARIES =
pkglib_LTLIBRARIES =
bin_PROGRAMS =
bin_SCRIPTS =
dist_doc_DATA =

docs_targets =

check-target:
	@test $(prefix) = $(shell build-aux/version.sh --install) || ( echo "ERROR [Makefile]: prefix and target mismatch; ./configure is outdated. Build using '--clean' option to fix this." > /dev/stderr ; false )

# required modules
include $(top_srcdir)/third_party/Makefile.mk
include $(top_srcdir)/source/Makefile.mk
include $(top_srcdir)/runtime/Makefile.mk
include $(top_srcdir)/converters/Makefile.mk
include $(top_srcdir)/tools/Makefile.mk
include $(top_srcdir)/cloud/Makefile.mk
include $(top_srcdir)/utilities/Makefile.mk
include $(top_srcdir)/python/Makefile.mk
include $(top_srcdir)/geodata/Makefile.mk
include $(top_srcdir)/subcommands/Makefile.mk

# approved modules
include $(top_srcdir)/module/Makefile.mk

BUILT_SOURCES += python-requirements

#
# Post install report
#

install-exec-hook: | index docs
	@cp ${top_srcdir}/{COPYRIGHT,LICENSE} $(prefix)
	@echo ""
	@echo "Install complete. Here are some useful commands now:"
	@echo ""
	@echo "To include this version in your command path:"
	@echo "  export PATH='$(DESTDIR)$(bindir):$$PATH'"
	@echo ""
	@echo "To run this version directly without using the command path:"
	@echo "  $(DESTDIR)$(bindir)/gridlabd"
	@echo ""
	@echo "To make this version the default for all users on this system:"
	@echo "  $(DESTDIR)$(bindir)/gridlabd version set $(shell basename $(exec_prefix))"
	@echo ""

#
# Python setup
#

PYENV=$(prefix)
PYBIN=$(PYENV)/bin
PYLIB=$(PYENV)/lib
PYINC=$(PYENV)/include
ENVPYTHON=$(PYBIN)/python$(PYVER)
PYACTIVATE=source $(PYBIN)/activate

python-requirements: | $(PYENV) python-venv check-target

python-venv:
	@test ! -z "$(VIRTUAL_ENV)" || ( echo "ERROR [Makefile]: no active python venv; did you forget to run '. $(HOME)/.gridlabd/bin/activate'" > /dev/stderr ; false )

# NB: it's ok to use the runner's python to generate the requirements.txt file
requirements.txt: python/requirements.csv
	@python3 -m pip -q install pandas==2.0.0
	@python3 python/requirements.py $< >$@

$(PYENV): requirements.txt
	@$(SYSPYTHON) --version 1>/dev/null || ( echo "ERROR [Makefile]: $(SYSPYTHON) is not found" > /dev/stderr ; false )
	@python$(PYVER)-config --prefix 1>/dev/null || ( echo "ERROR [Makefile]: python$(PYVER)-dev is not installed" > /dev/stderr ; false )
	@echo "Processing python requirements..."
	@mkdir -p $(PYBIN) $(PYLIB) $(PYINC)
	@(deactivate 1>/dev/null 2>&1 || true ; $(SYSPYTHON) -m venv $(PYENV))
	@$(ENVPYTHON) --version 1>/dev/null || ( echo "ERROR [Makefile]: $(ENVPYTHON) is not found" > /dev/stderr ; false )
	@$(ENVPYTHON) -m pip install --upgrade pip
	@$(ENVPYTHON) -m pip install pandas==2.0.0
	@$(ENVPYTHON) python/requirements.py --buildenv | bash
	@$(ENVPYTHON) -m pip install -r requirements.txt 
	@touch $(PYENV)

# for doxygen commands
include $(top_srcdir)/aminclude.mk

dist_doc_DATA += COPYRIGHT
dist_doc_DATA += LICENSE

help:
	@echo "Cleaning targets:"
	@echo "  clean          - Erase from the build tree the files built by 'make all'"
	@echo "  distclean      - Same as 'make clean' plus erase anything ./configure created"
	@echo "  mostlyclean    - Erase intermediate files (such as .o files)"
	@echo ""
	@echo "Building targets:"
	@echo "  all            - Build $(PACKAGE) (same as 'make')"
	@echo "  install        - Install $(PACKAGE) to $(prefix)"
	@echo "  system         - Build and install $(PACKAGE) to the system folders"
	@echo "  install-strip  - Same as install, but follow by stripping debug symbols"
	@echo "  install-clean  - Same as install-system, but runs distclean, autoreconf, and configure first"
	@echo "  install-system - Same as install, but links target to /usr/local for all system users"
	@echo "  uninstall      - Erase files installed by 'make install'"
	@echo ""
	@echo "Cleaning targets:"
	@echo "  clean        - Erase from the build tree the files built by 'make all'"
	@echo "  distclean    - Same as 'make clean' plus erase anything ./configure created"
	@echo "  mostlyclean  - Erase intermediate files (such as .o files)"
	@echo ""
	@echo "Testing targets:"
	@echo "  validate  - Run the test/validation suite (requires Python)"
	@echo ""
	@echo "Install images:"
	@echo "  image             - Create install image"
	@echo "  aws-image         - Upload AWS install image"
	@echo "  aws-image-default - Upload AWS install image as default for this platform"
	@wcho "  aws-install       - Upload AWS install script"
	@echo ""
	@echo "Documentation targets:"
	@echo "  html                 - Generate all html documentation"
	@echo "  module-html          - Generate module documentation (only if doxygen was found"
	@echo "                         by ./configure)"
	@echo "  developer-html       - Generate developer documentation (only if natural-docs was"
	@echo "                         found by ./configure)"
	@echo "  troubleshooting-html - Generate troubleshooting documentation (only if gawk was"
	@echo "                         was found by ./configure)"
	@echo ""
	@echo "Data targets:"
	@echo "  index        - Download all indexes from data archives"
	@echo "  weather      - Download the weather data index from the weather archive"
	@echo "  library      - Download the library index from the library archive"
	@echo "  template     - Download the template index from the template archive"
	@echo ""
	@echo "Developer targets (may require special tools):"
	@echo "  clean-wc   - Recursively remove all files and directories not under"
	@echo "               revision control (will prompt to confirm first)"
	@echo "  ctags      - Generate vi-style tags files"
	@echo "  tags       - Generate emacs-style TAGS files"
	@echo "  maintainer-clean"

over: clean all

S3BUCKET=$(shell $(top_srcdir)/build-aux/version.sh --bucket)
LONGNAME=$(shell $(top_srcdir)/build-aux/version.sh --name)
SHORTNAME=$(shell $(top_srcdir)/build-aux/version.sh --sysspec)

image: $(prefix).tarz

$(prefix).tarz: $(prefix)
	@echo "Creating $(prefix).tarz..."
	@grep INSTALL $(top_srcdir)/setup/$(shell $(top_srcdir)/build-aux/version.sh --system).sh 1>$(prefix)/share/gridlabd/setup.sh
	@cd $(dir $(prefix)); tar cfz $(LONGNAME).tarz $(notdir $(prefix))

aws-image: | $(prefix).tarz
	@aws --version || ( echo "ERROR [Makefile]: aws CLI is required to upload image" >/dev/stderr ; false )
	@aws s3 cp $(realpath $(prefix).tarz) s3://$(S3BUCKET)/$(LONGNAME).tarz --acl public-read

aws-image-default: aws-image
	@aws --version || ( echo "ERROR [Makefile]: aws CLI is required to create default image" >/dev/stderr ; false )
	@aws s3 cp s3://$(S3BUCKET)/$(LONGNAME).tarz s3://$(S3BUCKET)/$(SHORTNAME).tarz --acl public-read

aws-install: 
	@aws --version || ( echo "ERROR [Makefile]: aws CLI is required to upload installer" >/dev/stderr ; false )
	@aws s3 cp $(top_srcdir)/install.sh s3://$(S3BUCKET)/install.sh --acl public-read


# Recursively remove all files and directories not under revision control
clean-wc:
	@echo -e "\nThis removes all unversioned files and directories in the working copy."
	@unset REPLY && read -t 60 -p "Clean working copy (type 'yes' to proceed)? " && test "`echo "$$REPLY" | tr '[:upper:]' '[:lower:]'`" = "yes"
	. $(top_srcdir)/utilities/cleanwc

install-validate: install validate

check-local validate:
	@(export LD_LIBRARY_PATH=.:$${LD_LIBRARY_PATH:-${libdir}}; ${bindir}/gridlabd -D keep_progress=TRUE --validate -D keep_progress=TRUE || (utilities/save_validation_output;exit 1))

clean-local: python-clean
	@rm -rf $(top_srcdir)/documents/html
	@rm -rf $(top_srcdir)/validate.txt
	@rm -f $(top_srcdir)/gridlabd.spec
	@rm -f $(top_srcdir)/gridlabd.bin origin.txt
	@rm -rf $(top_srcdir)/build
	@(cd $(top_srcdir) ; build-aux/clean_dirs.sh)

distclean-local: python-clean
	@(cd $(top_srcdir) ; build-aux/clean_dirs.sh --depends)
	@rm -rf $(top_srcdir)/autom4te.cache
	@rm -f $(top_srcdir)/aclocal.m4
	@rm -f $(top_srcdir)/autoscan.log
	@rm -f $(top_srcdir)/m4/libtool.m4
	@rm -f $(top_srcdir)/ltoptions.m4
	@rm -f $(top_srcdir)/ltsugar.m4
	@rm -f $(top_srcdir)/ltversion.m4
	@rm -f $(top_srcdir)/lt~obsolete.m4
	@rm -f $(top_srcdir)/configure
	@rm -f $(top_srcdir)/config.log
	@rm -f $(top_srcdir)/config.status
	@rm -f $(top_srcdir)/gridlabd.spec
	@rm -f $(top_srcdir)/libtool
	@rm -f $(top_srcdir)/Makefile
	@rm -f $(top_srcdir)/Makefile.in
	@rm -f $(top_srcdir)/build-aux/ar-lib
	@rm -f $(top_srcdir)/build-aux/compile
	@rm -f $(top_srcdir)/build-aux/config.log
	@rm -f $(top_srcdir)/build-aux/config.guess
	@rm -f $(top_srcdir)/build-aux/config.sub
	@rm -f $(top_srcdir)/build-aux/install-sh
	@rm -f $(top_srcdir)/build-aux/ltmain.sh
	@rm -f $(top_srcdir)/build-aux/missing
	@rm -f $(top_srcdir)/build-aux/depcomp
	@rm -f $(top_srcdir)/gridlabd.spec
	@rm -f $(top_srcdir)/gridlabd.bin origin.txt
	@rm -rf $(top_srcdir)/build
	@rm -rf $(top_srcdir)/documents/html
	@rm -f $(top_srcdir)/validate.txt

libtool: $(LIBTOOL_DEPS)
	$(SHELL) $(PWD)/config.status libtool > /dev/null

#
# Run this after changes that affect build-aux/version.sh output
#

docker: $(PREFIX)/docker.img

docker-debug: docker/Dockerfile Makefile
	docker build -f docker/Dockerfile -t $(PACKAGE)/$(PACKAGE_VERSION)-$(PACKAGE_BRANCH):latest --build-arg BRANCH=$(PACKAGE_ORIGIN) --build-arg RUN_VALIDATION=no docker
	@mkdir -p $(prefix)
	docker save $(PACKAGE)/$(PACKAGE_VERSION)-$(PACKAGE_BRANCH):latest -o $(prefix)/docker.img

$(PREFIX)/docker.img: docker/Dockerfile Makefile
	docker build -f docker/Dockerfile -t $(PACKAGE)/$(PACKAGE_VERSION)-$(PACKAGE_BRANCH):latest --build-arg BRANCH=$(PACKAGE_ORIGIN) --build-arg RUN_VALIDATION=yes docker
	@mkdir -p $(prefix)
	docker save $(PACKAGE)/$(PACKAGE_VERSION)-$(PACKAGE_BRANCH):latest -o $(prefix)/docker.img

system: python-install install $(prefix)/src
	@echo "Setting $$($(top_srcdir)/build-aux/version.sh --install) to the current system version"
	@$(prefix)/bin/gridlabd version set
	@test "$$(gridlabd --version=install)" = "$$($(top_srcdir)/build-aux/version.sh --install)" || echo 'WARNING : build and install versions differ; use build `--clean` option to fix this problem'

$(prefix)/src:
	@echo Copying source files to $@...
<<<<<<< HEAD
	@mkdir -p $(prefix)/src/source $(prefix)/src/python
	@cp $(top_srcdir)/source/*.cpp $(prefix)/src/source
	@cp $(top_srcdir)/python/*.cpp $(prefix)/src/python
	@chmod -R 555 $(prefix)/src
=======
	@mkdir -p $(prefix)/src/source $(prefix)/src/python  $(prefix)/src/module
	@cp $(top_srcdir)/source/*.cpp $(prefix)/src/source
	@cp $(top_srcdir)/python/*.cpp $(prefix)/src/python
	@chmod -R 775 $(prefix)/src
>>>>>>> 26d3cfe4

index: weather library template

html-local: module-html developer-html troubleshooting-html
	@mkdir -p $(prefix)/share/doc/developer
	@cp $(top_srcdir)/documents/index.html $(prefix)/share/doc/index.html
	@cp -R $(top_srcdir)/documents/html/* $(prefix)/share/doc/
	@cp -R $(top_srcdir)/source/html/* $(prefix)/share/doc/developer/

module-html:
	@mkdir -p $(top_srcdir)/documents/html/modules
	@doxygen $(top_srcdir)/doxygen/gridlabd.conf

developer-html: # TODO
	@(cd $(top_srcdir)/source/html ; natural_docs . ; cd - > /dev/null )

troubleshooting-html:
	@mkdir -p $(top_srcdir)/documents/html/troubleshooting/
	@(cd $(top_srcdir) ; gawk -f utilities/troubleshooting.awk */*.cpp > $(top_srcdir)/documents/html/troubleshooting/index.html )

documents/gridlabd.pdf: documents/gridlabd.glm
	(cd documents ; $(DESTDIR)$(bindir)/gridlabd gridlabd.glm | echo "WARNING: unable to update documents/gridlabd.pdf")
	test -f documents/gridlabd.md && pandoc -V geometry:landscape documents/gridlabd.md -o documents/gridlabd.pdf

docs: $(docs_targets) # documents/gridlabd.pdf

docs_toc:
	utilities/regen_toc >'docs/User manual/0 - Cover/1 - Contents.md'<|MERGE_RESOLUTION|>--- conflicted
+++ resolved
@@ -302,17 +302,10 @@
 
 $(prefix)/src:
 	@echo Copying source files to $@...
-<<<<<<< HEAD
-	@mkdir -p $(prefix)/src/source $(prefix)/src/python
-	@cp $(top_srcdir)/source/*.cpp $(prefix)/src/source
-	@cp $(top_srcdir)/python/*.cpp $(prefix)/src/python
-	@chmod -R 555 $(prefix)/src
-=======
 	@mkdir -p $(prefix)/src/source $(prefix)/src/python  $(prefix)/src/module
 	@cp $(top_srcdir)/source/*.cpp $(prefix)/src/source
 	@cp $(top_srcdir)/python/*.cpp $(prefix)/src/python
 	@chmod -R 775 $(prefix)/src
->>>>>>> 26d3cfe4
 
 index: weather library template
 
