"""Online resource accessor

Syntax: `gridlabd resource [OPTIONS ...]`

Options:

* `--content=RESOURCE,INDEX`: download RESOURCE located at INDEX

* `--debug`: enable traceback on exceptions

* `-h|--help|help`: get this help

* `--format=[raw|csv|json]`: output format

* `--index=RESOURCE`: get index for RESOURCE

* `--list[=FORMAT[,OPTIONS[,...]]`: list the available resources

* `--quiet`: suppress error output

* `--properties=RESOURCE`: get a list of resource properties

* `--silent`: suppress all output exception results

* `--test[=PATTERN]`: test resources matching pattern (default is '.*')

* `--verbose`: enable verbose output

* `--warning`: disable warning output

Description:

The online resource accessor delivers online resources to GridLAB-D applications.

Valid formats include `json` and `csv` (the default is 'raw').

Examples:

The following command lists the released versions

    gridlabd resource --index=version

The following command lists the properties on the online weather resources

    gridlabd resource --properties=weather

The following command retrieves the online weather data for the specified location

    gridlabd resource --content=weather,WA-Seattle_Seattletacoma_Intl_A.tmy3
"""

import sys
import os
import io
import json
import re
import pandas as pd
import gridlabd.framework as app
import gridlabd.runner as run
import subprocess
import requests
from typing import TypeVar, Union
from PIL import Image
import numpy as np

pd.options.display.max_columns = None
pd.options.display.max_colwidth = None
pd.options.display.width = None

class ResourceError(app.ApplicationError):
    """Resource exception"""

class Resource:
    """Resource class"""

    TIMEOUT = 5
    PROPERTIES = []

    mimetypes = {
        ".csv.gz" : lambda x: pd.read_csv(io.BytesIO(x.content),compression="gzip",low_memory=False),
        ".csv" : lambda x: pd.read_csv(io.StringIO(x.content.decode("utf-8")),low_memory=False),
        ".json" : lambda x: json.load(io.StringIO(x.content.decode("utf-8"))),
        ".tif" : lambda x: np.array(Image.open(io.BytesIO(x.content))),
        ".png" : lambda x: np.array(Image.open(io.BytesIO(x.content))),
        ".tmy3" : lambda x: pd.read_csv(io.StringIO(x.content.decode("utf-8")),
                low_memory=False,
                skiprows=1,
                header=[0],
                index_col=[0],
                parse_dates=[[0,1]],
                ),
    }

    def __init__(self,file=None):
        """Construct resource object

        Arguments:

        * `file`: resource file (default is $GLD_ETC/resource.csv)
        """

        # default file is from GLD_ETC
        if os.path.exists("../runtime/resource.csv"):
            file = "../runtime/resource.csv"
        elif not file and "GLD_ETC" in os.environ:
            file = os.path.join(os.environ["GLD_ETC"],"resource.csv")
            if not os.path.exists(file):
                file = None

        # load data
        self.data = pd.read_csv(file,
            index_col=0,
            na_filter=False,
            comment="#",
            )
        self.PROPERTIES = list(self.data.columns)
        self.data = self.data.to_dict('index')

        # get globals from gridlabd
        self.globals = app.gridlabd("--globals=json",
            output_to=lambda x:{y:z['value'] for y,z in json.loads(x).items()},
            )
        location = app.location()
        if location:
            self.globals.update(**location)
        else:
            app.warning("unable to get location from app")
        self.globals["repository"] = "gridlabd"
        self.globals["branch"] = self.globals["version.branch"]
        self.request = None

    def _download(self,
            protocol,port,hostname,content,
            output_to=lambda x:x,headers={},
            **kwargs):
        url = f"{protocol}://{hostname}:{port}{content}"
        try:
            app.verbose(f"requests.get(url={repr(url)},headers={headers},timeout={self.TIMEOUT})")
            req = requests.get(url,headers=headers,timeout=self.TIMEOUT)
            req.raise_for_status()
        except Exception as err:
            raise err from err
        self.request = req
        self.request.url = url
        app.debug(f"downloading '{url}' with headers={req.request.headers}")
        for mimetype,process in self.mimetypes.items():
            if content.endswith(mimetype):
                return process(req)
        return output_to(req.content.decode("utf-8"))

    def _headers(self,
            protocol,port,hostname,content,
            output_to=lambda x:x,headers={},
            **kwargs):
        url = f"{protocol}://{hostname}:{port}{content}"
        try:
            app.verbose(f"requests.head(url={repr(url)},headers={headers},timeout={self.TIMEOUT})")
            req = requests.head(url,headers=headers,timeout=self.TIMEOUT)
            req.raise_for_status()
        except Exception as err:
            raise err from err
        self.request = req
        self.request.url = url
        app.debug(f"downloading '{url}' with headers={req.request.headers}")
        return output_to(req.headers)

    def list(self,pattern:str='.*') -> list[str]:
        """Get a list of available resources

        Argument
        """
        return sorted([x for x in self.data if re.match(pattern,x)])

    def properties(self,passthru:str='*',**kwargs:dict) -> dict:
        """Get resource properties

        """
        name = kwargs['name']
        if not name in self.list():
            raise ResourceError(f"'{name}' not found")
        result = {"resource":name}
        for key,value in self.data[name].items():
            try:
                result[key] = value.format(**kwargs,**self.globals) if type(value) is str else value
            except KeyError:
                e_value = str(sys.exc_info()[1]).strip("'")
                if e_value in passthru or passthru == '*':
                    args = {str(e_value):f"{{{e_value}}}"}
                    return self.properties(**args,**kwargs)
                raise
        return result

    def index(self,**kwargs:dict) -> Union[str,list,dict]:
        """Get resource index (if any)

        """
        if not 'passthru' in kwargs:
            kwargs['passthru'] = '*'
        spec = self.properties(**kwargs)

        if not spec['index']:

            raise ResourceError(f"{spec['resource']} has no index")

        spec['content'] = spec['index']
        del spec['index']

        if "@" in spec['content']:
            spec['content'],key = spec['content'].split("@",1)
            mimetype = "application/json"
            output_as = lambda x: [y[key] for y in json.loads(x)]
        else:
            mimetype = "text/plain"
            output_as = lambda x: x.strip().split("\n")


        return self._download(
            headers={
                'Accept':mimetype,
                'Cache-Control':'no-cache',
                },
            output_to=output_as,
            **spec)

    def headers(self,**kwargs:dict) -> Union[str,list,dict]:
        """Get resource header

        """
        if not 'passthru' in kwargs:
            kwargs['passthru'] = '*'
        spec = self.properties(**kwargs)

        if not spec['content']:

            raise ResourceError(f"{spec['resource']} has no content")

        return self._headers(
            headers = {
                'Accept': spec['mimetype'] if spec['mimetype'] else '*/*',
                'Connection': 'close',
                'Cache-Control':'no-cache',
                },
            **spec)

    def content(self,**kwargs:dict) -> str:
        """Get resource content

        Arguments:

        * `**kwargs`: options (see `properties()`)

        Returns:

        * Resource contents
        """
        if not 'passthru' in kwargs:
            kwargs['passthru'] = '*'
        spec = self.properties(**kwargs)

        if not spec['content']:

            raise ResourceError(f"{spec['resource']} has no content")

        return self._download(
            headers = {
                'Accept': spec['mimetype'] if spec['mimetype'] else '*/*',
                'Connection': 'close',
                },
            **spec)

    def cache(self,name:str,index:str,freshen=None,**kwargs) -> str:
        """Get local cache filename for resource

        Arguments:

        * `name`: name of resource

        * `index`: index of file in resource

        * `freshen`: method of refreshing the cache
          (`None`=never, `False`=always, `True`=updated)

        * `**kwargs`: override(s) of gridlabd globals
        Returns:

        * `str`: filename of local cache copy of resource content
        """

        # add default values from gridlabd globals
        for key,value in self.globals.items():
            if not key in kwargs:
                kwargs[key] = value;

        # locate cache file
        cachepath = os.path.join(os.environ["GLD_ETC"],".cache",name,self.data[name]['content'].format(index=index,**kwargs).strip("/"))
        
        # if not found or need to freshen, download data
        if not os.path.exists(cachepath) or not freshen is None:

            # get the data to cache
            data = self._download_raw(name=name,index=index)

            # create the cache directory
            os.makedirs(os.path.split(cachepath)[0],exist_ok=True)

            # write data to cache
            with open(cachepath,"wb") as fh:
                fh.write(data)

        # return the path to the cache
        return cachepath

    def _download_raw(self,name,index,**kwargs):

        # add default values from gridlabd globals
        for key,value in self.globals.items():
            if not key in kwargs:
                kwargs[key] = value;

        # get specs for this resource name
        spec = self.data[name]

        # build URL from specs
        url = f"{spec['protocol']}://{spec['hostname']}:{spec['port']}{spec['content']}".format(index=index,**kwargs)

        # make request
        res = requests.get(url)

        # handle failures
        if not res.ok:
            raise ResourceError(f"ERROR: {res.status_code} {res.reason}\nQUERY: {url}\n\nREPLY: {requests.get(url).text}")

        # return result
        return requests.get(url).content

def main(argv:list) -> int:
    """Resource tool main routine

    Arguments:

    * `argv`: command line arguments

    Returns:

    * Exit code
    """
    if len(argv) == 1:

        app.syntax(__doc__)

    args = app.read_stdargs(argv)
    
    resources = Resource()

    def output_raw(data,**kwargs):
        if isinstance(data,np.ndarray):
            print(data.tolist(),**kwargs)
        else:
            print(data,**kwargs)

    def output_csv(data,**kwargs):
        if isinstance(data,list):
            print("\n".join(data))
        elif isinstance(data,dict):
            print("\n".join([f"{x},{y}" for x,y in data.items()]))
        elif isinstance(data,str):
            data = pd.read_csv(io.StringIO(data),dtype=str)
            print(data.to_csv(**kwargs))
        elif isinstance(data,pd.DataFrame):
            print(data.to_csv(**kwargs))
        elif isinstance(data,np.ndarray):
            print(np.savetxt("/dev/stdout",data,**kwargs))
        else:
            raise ResourceError(f"unable to output '{type(data)}' as CSV")

    def output_json(data,**kwargs):
        if isinstance(data,str):
            data = pd.read_csv(io.StringIO(data),dtype=str)
            print(data.to_json(indent=2))
        elif isinstance(data,pd.DataFrame):
            print(data.to_json(**kwargs))
        elif isinstance(data,np.ndarray):
            print(json.dumps(data.tolist(),**kwargs))
        else:
            print(json.dumps(data,**kwargs))

    outputter = output_raw
    outputter_options = {}

    for key,value in args:

        if key in ["-h","--help","help"]:

            print(__doc__)
            return app.E_OK
        
        elif key in ["--format"]:

            if len(value) == 0:

                app.error("missing format")
                return app.E_MISSING

            
            elif value[0] == "csv":

                # if len(value) > 1:
                #     app.error(f"invalid format options '{','.join(value[1:])}'")
                #     return app.E_INVALID
                outputter_options = {x:y for x,y in [z.split(":",1) for z in value[1:]]} if len(value) > 1 else {}
                outputter = output_csv

            elif value[0] == "json":

                options = {x:y for x,y in [z.split(":",1) for z in value[1:]]} if len(value) > 1 else {}
                _bool = lambda x: x=="true" if x in ["true","false"] else None,
                for x,y in {
                    "indent": int,
                    "skipkeys": _bool,
                    "ensure_ascii": _bool,
                    "check_circular": _bool,
                    "allow_nan": _bool,
                    "sort_keys": _bool,
                }.items():
                    try:
                        options[x] = y(options[x])
                    except:
                        pass
                outputter = output_json
                outputter_options = options

            else:

                app.error(f"invalid output format '{value[0]}'")
                return app.E_INVALID

        elif key in ["--list"]:

            outputter(resources.list(*value),**outputter_options)
            return app.E_OK

        elif key in ["--properties"]:

            options = value[1:] if len(value) > 1 else []
            value = value[0] if len(value) > 0 else None
            if len(options) > 0:
                raise ResourceError(f"invalid option '{options[0]}")
                return E_INVALID
            if value:
                if not value in list(resources.data):
                    app.error(f"'{item}' is not a valid resource name")
                    return app.E_NOTFOUND
                data = resources.properties(name=value)
            else:
                data = resources.PROPERTIES
            outputter(data,**outputter_options)
            return app.E_OK

        elif key in ["--index"]:
            if not value:
                app.error("missing resource name")
                return E_MISSING
            for item in value: # TODO only one allowed
                if not item in resources.data:
                    app.error(f"'{item}' is not a valid resource name")
                    return app.E_NOTFOUND
                outputter(resources.index(name=item),**outputter_options)
            return app.E_OK
        
        elif key in ["--content"]:
            
            if len(value) == 0:
                app.error("missing resource name")
                return app.E_MISSING
            index = resources.index(name=value[0])

            if len(value) == 1:
                app.error("missing index value")
                return app.E_MISSING
            source = value[1]

            options = value[2:] if len(value) > 1 else {}

            if not source in index:
                app.error(f"'{source}' is not found in '{value[0]}' index ")
                return app.E_NOTFOUND

            result = resources.content(name=value[0],index=source)
            if not result is None:
                outputter(result,**outputter_options)
            else:
                app.error(f"{resources.request.url}: {resources.request.content.decode('utf-8')}")
                return E_FAILED
            return app.E_OK

        elif key in ["--test"]:
            for pattern in value if value else ['.*']:
                rc = test(pattern)
                if re != app.E_OK:
                    return rc

        else:
            app.error(f"'{key}={value}' is invalid")
            return app.E_INVALID



    return app.E_OK

def test(pattern='.*'):
    """Run tests on resources that match the specified pattern

    Arguments:

    * `pattern`: the resource name as a regular expression

    Returns:

    * Exit code: E_OK on success, E_FAILED on failure
    """
    resource = Resource()
    tested = 0
    failed = 0
    checked = 0
    for name in resource.list(pattern):
        print(f"*** Testing resource '{name}' ***",file=sys.stderr)
        print("Properties:",file=sys.stderr)
        for key,value in resource.properties(name=name).items():
            print(f"  {key}: {repr(value)}",file=sys.stderr)
        index = resource.index(name=name)
        if index:
            for item in index:
                try:
                    tested += 1
                    print(f"{name}/{item}... ",end="",flush=True,file=sys.stderr)
                    content = resource.headers(name=name,index=item)
                    size = content['content-length']
                    checked += int(size.split()[0])
<<<<<<< HEAD
                    print(f"OK ({float(size)/1e3:.1f} kB)",flush=True,file=sys.stderr)
        except:
            failed += 1
            e_type,e_value,e_trace = sys.exc_info()
            print(f"FAILED ({e_type.__name__} {e_value})",file=sys.stderr)
=======
                    print(f"{name}/{item}... {size} bytes",flush=True,file=sys.stderr)
                except Exception as err:
                    failed += 1
                    print(f"FAILED: {name}... {err}",file=sys.stderr)
>>>>>>> 9da23fdb

    print(f"Tested {tested} resources ({checked/1e6:.1f} MB) with {failed} failures",file=sys.stderr)
    return app.E_OK if failed == 0 else app.E_FAILED

if __name__ == "__main__":

    # local development tests
    # TODO: comment this block entire when done developing
    if not sys.argv[0]:

<<<<<<< HEAD
        app.test(test,__file__)
=======
        test()

>>>>>>> 9da23fdb
        #
        # Test library functions (comprehensive scan of all contents)
        #
        # sys.argv = [__file__,"--test"]
        # sys.argv = [__file__,"--test=buildings"]
        # sys.argv = [__file__,"--test=elevation"]
        # sys.argv = [__file__,"--test=examples"]
        # sys.argv = [__file__,"--test=geodata"]
        # sys.argv = [__file__,"--test=icons"]
        # sys.argv = [__file__,"--test=library"]
        # sys.argv = [__file__,"--test=models"]
        # sys.argv = [__file__,"--test=tariff"]
        # sys.argv = [__file__,"--test=template"]
        # sys.argv = [__file__,"--test=version"]
        # sys.argv = [__file__,"--test=weather"]

        #
        # Test command line options (e.g., one at a time)
        #

        # options = []
        # options.extend(["--debug"])
        # options.extend(["--verbose"])
        # options.extend(["--format=csv"])
        # options.extend(["--format=csv,fmt:.0f"])
        # options.extend(["--format=json,indent:4"])
        # options.extend(["--format=json,indent:4,orient:index"])
        
        # sys.argv = [__file__,*options,"--list"]
        # sys.argv = [__file__,*options,"--list=[a-l]"]

        # sys.argv = [__file__,*options,"--index=buildings"]
        # sys.argv = [__file__,*options,"--index=code"]
        # sys.argv = [__file__,*options,"--index=elevation"]
        # sys.argv = [__file__,*options,"--index=examples"]
        # sys.argv = [__file__,*options,"--index=geodata"]
        # sys.argv = [__file__,*options,"--index=icons"]
        # sys.argv = [__file__,*options,"--index=library"]
        # sys.argv = [__file__,*options,"--index=models"]
        # sys.argv = [__file__,*options,"--index=tariff"]
        # sys.argv = [__file__,*options,"--index=template"]
        # sys.argv = [__file__,*options,"--index=version"]
        # sys.argv = [__file__,*options,"--index=weather"]

        # sys.argv = [__file__,*options,"--properties"]
        # sys.argv = [__file__,*options,"--properties=buildings"]
        # sys.argv = [__file__,*options,"--properties=code"]
        # sys.argv = [__file__,*options,"--properties=elevation"]
        # sys.argv = [__file__,*options,"--properties=examples"]
        # sys.argv = [__file__,*options,"--properties=geodata"]
        # sys.argv = [__file__,*options,"--properties=icons"]
        # sys.argv = [__file__,*options,"--properties=library"]
        # sys.argv = [__file__,*options,"--properties=models"]
        # sys.argv = [__file__,*options,"--properties=tariff"]
        # sys.argv = [__file__,*options,"--properties=template"]
        # sys.argv = [__file__,*options,"--properties=version"]
        # sys.argv = [__file__,*options,"--properties=weather"]

        # sys.argv = [__file__,*options,"--content=buildings,US/ME_Aroostook.csv.gz"]
        # sys.argv = [__file__,*options,"--content=code,COPYRIGHT"]
        # sys.argv = [__file__,*options,"--content=elevation,10m/31N_112W.tif"]
        # sys.argv = [__file__,*options,"--content=examples,geodata/IEEE-123.json"]
        # sys.argv = [__file__,*options,"--content=geodata,census/income_CA.csv"]
        # sys.argv = [__file__,*options,"--content=icons,pole.png"]
        # sys.argv = [__file__,*options,"--content=library,US/CA/SLAC/pole_configuration.glm"]
        # sys.argv = [__file__,*options,"--content=models,gridlabd-4/IEEE/13.glm"]
        # sys.argv = [__file__,*options,"--content=tariff,rates.csv.gz"]
        # sys.argv = [__file__,*options,"--content=template,US/CA/SLAC/electrification/electrification.md"]
        # sys.argv = [__file__,*options,"--content=version,4.3.2"]
        # sys.argv = [__file__,*options,"--content=weather,US/WA-Seattle_Seattletacoma_Intl_A.tmy3"]

        # sys.argv = [__file__,*options,"--index"] # should be an error
        # sys.argv = [__file__,*options,"--index=localhost"] # should be an error
        # sys.argv = [__file__,*options,"--content=localhost"] # should be an error
        # sys.argv = [__file__,*options,"--content=junk"] # should be an error

    app.run(main)<|MERGE_RESOLUTION|>--- conflicted
+++ resolved
@@ -536,18 +536,10 @@
                     content = resource.headers(name=name,index=item)
                     size = content['content-length']
                     checked += int(size.split()[0])
-<<<<<<< HEAD
                     print(f"OK ({float(size)/1e3:.1f} kB)",flush=True,file=sys.stderr)
-        except:
-            failed += 1
-            e_type,e_value,e_trace = sys.exc_info()
-            print(f"FAILED ({e_type.__name__} {e_value})",file=sys.stderr)
-=======
-                    print(f"{name}/{item}... {size} bytes",flush=True,file=sys.stderr)
                 except Exception as err:
                     failed += 1
                     print(f"FAILED: {name}... {err}",file=sys.stderr)
->>>>>>> 9da23fdb
 
     print(f"Tested {tested} resources ({checked/1e6:.1f} MB) with {failed} failures",file=sys.stderr)
     return app.E_OK if failed == 0 else app.E_FAILED
@@ -558,12 +550,8 @@
     # TODO: comment this block entire when done developing
     if not sys.argv[0]:
 
-<<<<<<< HEAD
         app.test(test,__file__)
-=======
-        test()
-
->>>>>>> 9da23fdb
+
         #
         # Test library functions (comprehensive scan of all contents)
         #
