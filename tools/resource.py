"""Online resource accessor

Syntax: `gridlabd resource [OPTIONS ...]`

Options:

* `--content=RESOURCE,INDEX`: download RESOURCE located at INDEX

* `--debug`: enable traceback on exceptions

* `-h|--help|help`: get this help

* `--format=[raw|csv|json]`: output format

* `--index=RESOURCE`: get index for RESOURCE

* `--list[=FORMAT[,OPTIONS[,...]]`: list the available resources

* `--quiet`: suppress error output

* `--properties=RESOURCE`: get a list of resource properties

* `--silent`: suppress all output exception results

* `--test[=PATTERN]`: test resources matching pattern (default is '.*')

* `--verbose`: enable verbose output

* `--warning`: disable warning output

Description:

The online resource accessor delivers online resources to GridLAB-D applications.

Valid formats include `json` and `csv` (the default is 'raw').

Examples:

The following command lists the released versions

    gridlabd resource --index=version

The following command lists the properties on the online weather resources

    gridlabd resource --properties=weather

The following command retrieves the online weather data for the specified location

    gridlabd resource --content=weather,WA-Seattle_Seattletacoma_Intl_A.tmy3
"""

import sys
import os
import io
import json
import re
import pandas as pd
import gridlabd.framework as app
import subprocess
import requests
from typing import TypeVar, Union
from PIL import Image
import numpy as np

pd.options.display.max_columns = None
pd.options.display.max_colwidth = None
pd.options.display.width = None

class ResourceError(app.ApplicationError):
    """Resource exception"""

class Resource:
    """Resource class"""

    TIMEOUT = 5
    PROPERTIES = []

    mimetypes = {
        ".csv.gz" : lambda x: pd.read_csv(io.BytesIO(x.content),compression="gzip",low_memory=False),
        ".csv" : lambda x: pd.read_csv(io.StringIO(x.content.decode("utf-8")),low_memory=False),
        ".json" : lambda x: json.load(io.StringIO(x.content.decode("utf-8"))),
        ".tif" : lambda x: np.array(Image.open(io.BytesIO(x.content))),
        ".png" : lambda x: np.array(Image.open(io.BytesIO(x.content))),
        ".tmy3" : lambda x: pd.read_csv(io.StringIO(x.content.decode("utf-8")),
                low_memory=False,
                skiprows=1,
                header=[0],
                index_col=[0],
                parse_dates=[[0,1]],
                ),
    }

    def __init__(self,file=None):
        """Construct resource object

        Arguments:

        * `file`: resource file (default is `$GLD_ETC/resource.csv`)
        """

        # default file is from GLD_ETC
        if os.path.exists("../runtime/resource.csv"):
            file = "../runtime/resource.csv"
        elif not file and "GLD_ETC" in os.environ:
            file = os.path.join(os.environ["GLD_ETC"],"resource.csv")
            if not os.path.exists(file):
                file = None

        # load data
        self.data = pd.read_csv(file,
            index_col=0,
            na_filter=False,
            comment="#",
            )
        self.PROPERTIES = list(self.data.columns)
        self.data = self.data.to_dict('index')

        # get globals from gridlabd
        self.globals = app.gridlabd("--globals=json",
            output_to=lambda x:{y:z['value'] for y,z in json.loads(x).items()},
            )
        location = app.location()
        if location:
            self.globals.update(**location)
        else:
            app.warning("unable to get location from app")
        self.globals["repository"] = "gridlabd"
        self.globals["branch"] = self.globals["version.branch"]
        self.request = None

    def _download(self,
            protocol,port,hostname,content,
            output_to=lambda x:x,headers={},
            **kwargs):
        url = f"{protocol}://{hostname}:{port}{content}"
        try:
            app.verbose(f"requests.get(url={repr(url)},headers={headers},timeout={self.TIMEOUT})")
            req = requests.get(url,headers=headers,timeout=self.TIMEOUT)
            req.raise_for_status()
        except Exception as err:
            raise err from err
        self.request = req
        self.request.url = url
        app.debug(f"downloading '{url}' with headers={req.request.headers}")
        for mimetype,process in self.mimetypes.items():
            if content.endswith(mimetype):
                return process(req)
        return output_to(req.content.decode("utf-8"))

    def _headers(self,
            protocol,port,hostname,content,
            output_to=lambda x:x,headers={},
            **kwargs):
        url = f"{protocol}://{hostname}:{port}{content}"
        try:
            app.verbose(f"requests.head(url={repr(url)},headers={headers},timeout={self.TIMEOUT})")
            req = requests.head(url,headers=headers,timeout=self.TIMEOUT)
            req.raise_for_status()
        except Exception as err:
            raise err from err
        self.request = req
        self.request.url = url
        app.debug(f"downloading '{url}' with headers={req.request.headers}")
        return output_to(req.headers)

    def list(self,pattern:str='.*') -> list[str]:
        """Get a list of available resources

        Arguments:

        * `pattern`: regular expression for resource names to be returned
        """
        return sorted([x for x in self.data if re.match(pattern,x)])

    def properties(self,passthru:str='*',**kwargs:dict) -> dict:
        """Get resource properties

        Arguments:

        * `passthru`: resource keys that are passed through if not resolved

        * `kwargs`: keys to include in resolving properties

        Returns:

        `dict`: resolved properties 

        Description:

        The following keys are commonly found in resource properties:

        * `index`: the resource index

        * `origin`: the resource origin on github, e.g. `{organization}/{repo}`

        * `organization`: the github organization

        * `gitbranch`: the resource branch on github
        """
        name = kwargs['name']
        if not name in self.list():
            raise ResourceError(f"'{name}' not found")
        result = {"resource":name}
        for key,value in self.data[name].items():
            try:
                result[key] = value.format(**kwargs,**self.globals) if type(value) is str else value
            except KeyError:
                e_value = str(sys.exc_info()[1]).strip("'")
                if e_value in passthru or passthru == '*':
                    args = {str(e_value):f"{{{e_value}}}"}
                    return self.properties(**args,**kwargs)
                raise
        return result

    def index(self,**kwargs:dict) -> Union[str,list,dict]:
        """Get resource index (if any)

        Arguments:

        * `kwargs`: property keys to collect

        Returns:

        * `str`: a single index value

        * `list`: a list of index values

        * `dict`: a dict of index values
        """
        if not 'passthru' in kwargs:
            kwargs['passthru'] = '*'
        spec = self.properties(**kwargs)

        if not spec['index']:

            raise ResourceError(f"{spec['resource']} has no index")

        spec['content'] = spec['index']
        del spec['index']

        if "@" in spec['content']:
            spec['content'],key = spec['content'].split("@",1)
            mimetype = "application/json"
            output_as = lambda x: [y[key] for y in json.loads(x)]
        else:
            mimetype = "text/plain"
            output_as = lambda x: x.strip().split("\n")


        return self._download(
            headers={
                'Accept':mimetype,
                'Cache-Control':'no-cache',
                },
            output_to=output_as,
            **spec)

    def headers(self,**kwargs) -> Union[str,list,dict]:
        """Get resource header

        * `name`: resource name

        * `index`: resource index
        
        * `**kwargs`: options (see `properties()`)

        Returns:

        * `str`: header content if a simple string

        * `list`: header content if a list

        * `dict`: header contents if a dict
        """
        if not 'passthru' in kwargs:
            kwargs['passthru'] = '*'
        spec = self.properties(**kwargs)

        if not spec['content']:

            raise ResourceError(f"{spec['resource']} has no content")

        return self._headers(
            headers = {
                'Accept': spec['mimetype'] if spec['mimetype'] else '*/*',
                'Connection': 'close',
                'Cache-Control':'no-cache',
                },
            **spec)

    def content(self,**kwargs) -> str:
        """Get resource content

        Arguments:

        * `name`: resource name

        * `index`: resource index

        * `**kwargs`: options (see `properties()`)

        Returns:

        * `str`: Resource contents
        """
        if not 'passthru' in kwargs:
            kwargs['passthru'] = '*'
        spec = self.properties(**kwargs)

        if not spec['content']:

            raise ResourceError(f"{spec['resource']} has no content")

        return self._download(
            headers = {
                'Accept': spec['mimetype'] if spec['mimetype'] else '*/*',
                'Connection': 'close',
                },
            **spec)

def main(argv:list) -> int:
    """Resource tool main routine

    Arguments:

    * `argv`: command line arguments

    Returns:

    * Exit code
    """
    if len(argv) == 1:

        app.syntax(__doc__)

    args = app.read_stdargs(argv)
    
    resources = Resource()

    def output_raw(data,**kwargs):
        if isinstance(data,np.ndarray):
            print(data.tolist(),**kwargs)
        else:
            print(data,**kwargs)

    def output_csv(data,**kwargs):
        if isinstance(data,list):
            print("\n".join(data))
        elif isinstance(data,dict):
            print("\n".join([f"{x},{y}" for x,y in data.items()]))
        elif isinstance(data,str):
            data = pd.read_csv(io.StringIO(data),dtype=str)
            print(data.to_csv(**kwargs))
        elif isinstance(data,pd.DataFrame):
            print(data.to_csv(**kwargs))
        elif isinstance(data,np.ndarray):
            print(np.savetxt("/dev/stdout",data,**kwargs))
        else:
            raise ResourceError(f"unable to output '{type(data)}' as CSV")

    def output_json(data,**kwargs):
        if isinstance(data,str):
            data = pd.read_csv(io.StringIO(data),dtype=str)
            print(data.to_json(indent=2))
        elif isinstance(data,pd.DataFrame):
            print(data.to_json(**kwargs))
        elif isinstance(data,np.ndarray):
            print(json.dumps(data.tolist(),**kwargs))
        else:
            print(json.dumps(data,**kwargs))

    outputter = output_raw
    outputter_options = {}

    for key,value in args:

        if key in ["-h","--help","help"]:

            print(__doc__)
            return app.E_OK
        
        elif key in ["--format"]:

            if len(value) == 0:

                app.error("missing format")
                return app.E_MISSING

            
            elif value[0] == "csv":

                # if len(value) > 1:
                #     app.error(f"invalid format options '{','.join(value[1:])}'")
                #     return app.E_INVALID
                outputter_options = {x:y for x,y in [z.split(":",1) for z in value[1:]]} if len(value) > 1 else {}
                outputter = output_csv

            elif value[0] == "json":

                options = {x:y for x,y in [z.split(":",1) for z in value[1:]]} if len(value) > 1 else {}
                _bool = lambda x: x=="true" if x in ["true","false"] else None,
                for x,y in {
                    "indent": int,
                    "skipkeys": _bool,
                    "ensure_ascii": _bool,
                    "check_circular": _bool,
                    "allow_nan": _bool,
                    "sort_keys": _bool,
                }.items():
                    try:
                        options[x] = y(options[x])
                    except:
                        pass
                outputter = output_json
                outputter_options = options

            else:

                app.error(f"invalid output format '{value[0]}'")
                return app.E_INVALID

        elif key in ["--list"]:

            outputter(resources.list(*value),**outputter_options)
            return app.E_OK

        elif key in ["--properties"]:

            options = value[1:] if len(value) > 1 else []
            value = value[0] if len(value) > 0 else None
            if len(options) > 0:
                raise ResourceError(f"invalid option '{options[0]}")
                return E_INVALID
            if value:
                if not value in list(resources.data):
                    app.error(f"'{item}' is not a valid resource name")
                    return app.E_NOTFOUND
                data = resources.properties(name=value)
            else:
                data = resources.PROPERTIES
            outputter(data,**outputter_options)
            return app.E_OK

        elif key in ["--index"]:
            if not value:
                app.error("missing resource name")
                return E_MISSING
            for item in value: # TODO only one allowed
                if not item in resources.data:
                    app.error(f"'{item}' is not a valid resource name")
                    return app.E_NOTFOUND
                outputter(resources.index(name=item),**outputter_options)
            return app.E_OK
        
        elif key in ["--content"]:
            
            if len(value) == 0:
                app.error("missing resource name")
                return app.E_MISSING
            index = resources.index(name=value[0])

            if len(value) == 1:
                app.error("missing index value")
                return app.E_MISSING
            source = value[1]

            options = value[2:] if len(value) > 1 else {}

            if not source in index:
                app.error(f"'{source}' is not found in '{value[0]}' index ")
                return app.E_NOTFOUND

            result = resources.content(name=value[0],index=source)
            if not result is None:
                outputter(result,**outputter_options)
            else:
                app.error(f"{resources.request.url}: {resources.request.content.decode('utf-8')}")
                return E_FAILED
            return app.E_OK

        elif key in ["--test"]:
            for pattern in value if value else ['.*']:
                rc = test(pattern)
                if re != app.E_OK:
                    return rc

        else:
            app.error(f"'{key}={value}' is invalid")
            return app.E_INVALID



    return app.E_OK

def test(pattern='.*'):
    """Run tests on resources that match the specified pattern

    Arguments:

    * `pattern`: the resource name as a regular expression

    Returns:

    * Exit code: E_OK on success, E_FAILED on failure
    """
    resource = Resource()
    tested = 0
    failed = 0
    checked = 0
    for name in resource.list(pattern):
        print(f"*** Testing resource '{name}' ***",file=sys.stderr)
        print("Properties:",file=sys.stderr)
        for key,value in resource.properties(name=name).items():
            print(f"  {key}: {repr(value)}",file=sys.stderr)
<<<<<<< HEAD
            index = resource.index(name=name)
=======
        index = resource.index(name=name)
>>>>>>> 9da23fdb
        if index:
            for item in index:
                try:
                    tested += 1
                    content = resource.headers(name=name,index=item)
                    size = content['content-length']
                    checked += int(size.split()[0])
                    print(f"{name}/{item}... {size} bytes",flush=True,file=sys.stderr)
                except Exception as err:
                    failed += 1
                    print(f"FAILED: {name}... {err}",file=sys.stderr)
<<<<<<< HEAD

=======
>>>>>>> 9da23fdb

    print(f"Tested {tested} resources ({checked/1e6:.1f} MB) with {failed} failures",file=sys.stderr)
    return app.E_OK if failed == 0 else app.E_FAILED

if __name__ == "__main__":

    # local development tests
    # TODO: comment this block entire when done developing
    if not sys.argv[0]:

        test()

        #
        # Test library functions (comprehensive scan of all contents)
        #
        # sys.argv = [__file__,"--test"]
        # sys.argv = [__file__,"--test=buildings"]
        # sys.argv = [__file__,"--test=elevation"]
        # sys.argv = [__file__,"--test=examples"]
        # sys.argv = [__file__,"--test=geodata"]
        # sys.argv = [__file__,"--test=icons"]
        # sys.argv = [__file__,"--test=library"]
        # sys.argv = [__file__,"--test=models"]
        # sys.argv = [__file__,"--test=tariff"]
        # sys.argv = [__file__,"--test=template"]
        # sys.argv = [__file__,"--test=version"]
        # sys.argv = [__file__,"--test=weather"]

        #
        # Test command line options (e.g., one at a time)
        #

        # options = []
        # options.extend(["--debug"])
        # options.extend(["--verbose"])
        # options.extend(["--format=csv"])
        # options.extend(["--format=csv,fmt:.0f"])
        # options.extend(["--format=json,indent:4"])
        # options.extend(["--format=json,indent:4,orient:index"])
        
        # sys.argv = [__file__,*options,"--list"]
        # sys.argv = [__file__,*options,"--list=[a-l]"]

        # sys.argv = [__file__,*options,"--index=buildings"]
        # sys.argv = [__file__,*options,"--index=code"]
        # sys.argv = [__file__,*options,"--index=elevation"]
        # sys.argv = [__file__,*options,"--index=examples"]
        # sys.argv = [__file__,*options,"--index=geodata"]
        # sys.argv = [__file__,*options,"--index=icons"]
        # sys.argv = [__file__,*options,"--index=library"]
        # sys.argv = [__file__,*options,"--index=models"]
        # sys.argv = [__file__,*options,"--index=tariff"]
        # sys.argv = [__file__,*options,"--index=template"]
        # sys.argv = [__file__,*options,"--index=version"]
        # sys.argv = [__file__,*options,"--index=weather"]

        # sys.argv = [__file__,*options,"--properties"]
        # sys.argv = [__file__,*options,"--properties=buildings"]
        # sys.argv = [__file__,*options,"--properties=code"]
        # sys.argv = [__file__,*options,"--properties=elevation"]
        # sys.argv = [__file__,*options,"--properties=examples"]
        # sys.argv = [__file__,*options,"--properties=geodata"]
        # sys.argv = [__file__,*options,"--properties=icons"]
        # sys.argv = [__file__,*options,"--properties=library"]
        # sys.argv = [__file__,*options,"--properties=models"]
        # sys.argv = [__file__,*options,"--properties=tariff"]
        # sys.argv = [__file__,*options,"--properties=template"]
        # sys.argv = [__file__,*options,"--properties=version"]
        # sys.argv = [__file__,*options,"--properties=weather"]

        # sys.argv = [__file__,*options,"--content=buildings,US/ME_Aroostook.csv.gz"]
        # sys.argv = [__file__,*options,"--content=code,COPYRIGHT"]
        # sys.argv = [__file__,*options,"--content=elevation,10m/31N_112W.tif"]
        # sys.argv = [__file__,*options,"--content=examples,geodata/IEEE-123.json"]
        # sys.argv = [__file__,*options,"--content=geodata,census/income_CA.csv"]
        # sys.argv = [__file__,*options,"--content=icons,pole.png"]
        # sys.argv = [__file__,*options,"--content=library,US/CA/SLAC/pole_configuration.glm"]
        # sys.argv = [__file__,*options,"--content=models,gridlabd-4/IEEE/13.glm"]
        # sys.argv = [__file__,*options,"--content=tariff,rates.csv.gz"]
        # sys.argv = [__file__,*options,"--content=template,US/CA/SLAC/electrification/electrification.md"]
        # sys.argv = [__file__,*options,"--content=version,4.3.2"]
        # sys.argv = [__file__,*options,"--content=weather,US/WA-Seattle_Seattletacoma_Intl_A.tmy3"]

        # sys.argv = [__file__,*options,"--index"] # should be an error
        # sys.argv = [__file__,*options,"--index=localhost"] # should be an error
        # sys.argv = [__file__,*options,"--content=localhost"] # should be an error
        # sys.argv = [__file__,*options,"--content=junk"] # should be an error

    app.run(main)<|MERGE_RESOLUTION|>--- conflicted
+++ resolved
@@ -512,11 +512,7 @@
         print("Properties:",file=sys.stderr)
         for key,value in resource.properties(name=name).items():
             print(f"  {key}: {repr(value)}",file=sys.stderr)
-<<<<<<< HEAD
-            index = resource.index(name=name)
-=======
         index = resource.index(name=name)
->>>>>>> 9da23fdb
         if index:
             for item in index:
                 try:
@@ -528,10 +524,6 @@
                 except Exception as err:
                     failed += 1
                     print(f"FAILED: {name}... {err}",file=sys.stderr)
-<<<<<<< HEAD
-
-=======
->>>>>>> 9da23fdb
 
     print(f"Tested {tested} resources ({checked/1e6:.1f} MB) with {failed} failures",file=sys.stderr)
     return app.E_OK if failed == 0 else app.E_FAILED
