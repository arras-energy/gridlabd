--- conflicted
+++ resolved
@@ -36,9 +36,6 @@
     "US/NH_Strafford.csv.gz",
     "US/NH_Sullivan.csv.gz",
     "US/TN_Hamilton.csv.gz"
-<<<<<<< HEAD
-]
-=======
 ]
 *** Testing resource 'buildings' ***
 Properties:
@@ -88,5 +85,4 @@
 buildings/US/NH_Strafford.csv.gz... 2249422 bytes
 buildings/US/NH_Sullivan.csv.gz... 1206218 bytes
 buildings/US/TN_Hamilton.csv.gz... 6563451 bytes
-Tested 37 resources (415.2 MB) with 0 failures
->>>>>>> 9da23fdb
+Tested 37 resources (415.2 MB) with 0 failures