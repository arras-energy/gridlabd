--- conflicted
+++ resolved
@@ -162,10 +162,7 @@
 	py_args = PyTuple_New(1);
 	py_kwargs = PyDict_New();
 	last_t = 0;
-<<<<<<< HEAD
-=======
 	last_Sm = 0;
->>>>>>> e83bb2d4
 
 	return 1; // return 1 on success, 0 on failure
 }
@@ -321,9 +318,7 @@
 			set_state_of_charge(Et/get_storage_capacity());
 		}
 	}
-<<<<<<< HEAD
 	last_t = t0;
-=======
 
 	// post costs
 	if ( costobj != NULL )
@@ -334,7 +329,6 @@
 		snprintf(buffer,sizeof(buffer)-1,"%lf,%lf,%lf",get_scarcity_cost(),get_variable_cost(),get_fixed_cost());
 		costobj->set_costs(buffer);
 	}
->>>>>>> e83bb2d4
 
 	return TS_NEVER;
 }
