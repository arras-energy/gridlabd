// module/pypower/bus.cpp
// Copyright (C) 2024 Regents of the Leland Stanford Junior University

#include "pypower.h"
#include <time.h>

EXPORT_CREATE(bus);
EXPORT_INIT(bus);
EXPORT_SYNC(bus);
EXPORT_PRECOMMIT(bus);

CLASS *bus::oclass = NULL;
bus *bus::defaults = NULL;

static int last_i = 0;
<<<<<<< HEAD
char256 bus::timestamp_format = ""; // "%Y-%m-%d %H:%M:%S%z"; // RFC-822/ISO8601 standard timestamp
=======
>>>>>>> b65b3c28

bus::bus(MODULE *module)
{
	if (oclass==NULL)
	{
		// register to receive notice for first top down. bottom up, and second top down synchronizations
		oclass = gld_class::create(module,"bus",sizeof(bus),PC_PRETOPDOWN|PC_AUTOLOCK|PC_OBSERVER);
		if (oclass==NULL)
			throw "unable to register class bus";
		else
			oclass->trl = TRL_PROVEN;

		defaults = this;
		if (gl_publish_variable(oclass,
			PT_int32, "bus_i", get_bus_i_offset(),
				PT_DESCRIPTION, "bus number (1 to 29997)",

			PT_complex, "S[MVA]", get_Pd_offset(),
				PT_DESCRIPTION, "base load demand not counting child objects, copied from Pd,Qd by default (MVA)",

			PT_enumeration, "type", get_type_offset(),
				PT_DESCRIPTION, "bus type (1 = PQ, 2 = PV, 3 = ref, 4 = isolated)",
				PT_KEYWORD, "UNKNOWN", (enumeration)0,
				PT_KEYWORD, "PQ", (enumeration)1,
				PT_KEYWORD, "PV", (enumeration)2,
				PT_KEYWORD, "REF", (enumeration)3,
				PT_KEYWORD, "NONE", (enumeration)4,
				PT_KEYWORD, "PQREF", (enumeration)1,

			PT_double, "Pd[MW]", get_Pd_offset(),
				PT_OUTPUT,
				PT_DESCRIPTION, "real power demand (MW)",

			PT_double, "Qd[MVAr]", get_Qd_offset(),
				PT_OUTPUT,
				PT_DESCRIPTION, "reactive power demand (MVAr)",

			PT_double, "Gs[MW]", get_Gs_offset(),
				PT_DESCRIPTION, "shunt conductance (MW at V = 1.0 p.u.)",

			PT_double, "Bs[MVAr]", get_Bs_offset(),
				PT_DESCRIPTION, "shunt susceptance (MVAr at V = 1.0 p.u.)",

			PT_int32, "area", get_area_offset(),
				PT_DESCRIPTION, "area number, 1-100",

			PT_double, "baseKV[kV]", get_baseKV_offset(),
				PT_DESCRIPTION, "voltage magnitude (p.u.)",

			PT_double, "Vm[pu*V]", get_Vm_offset(),
				PT_DESCRIPTION, "voltage angle (degrees)",

			PT_double, "Va[deg]", get_Va_offset(),
				PT_DESCRIPTION, "base voltage (kV)",

			PT_int32, "zone", get_zone_offset(),
				PT_DESCRIPTION, "loss zone (1-999)",

			PT_double, "Vmax[pu*V]", get_Vmax_offset(),
				PT_DEFAULT,"1.2 pu*V",
				PT_DESCRIPTION, "maximum voltage magnitude (p.u.)",

			PT_double, "Vmin[pu*V]", get_Vmin_offset(),
				PT_DEFAULT,"0.8 pu*V",
				PT_DESCRIPTION, "minimum voltage magnitude (p.u.)",

			PT_double, "lam_P", get_lam_P_offset(),
				PT_DESCRIPTION, "Lagrange multiplier on real power mismatch (u/MW)",
				PT_ACCESS, PA_REFERENCE,

			PT_double, "lam_Q", get_lam_Q_offset(),
				PT_DESCRIPTION, "Lagrange multiplier on reactive power mismatch (u/MVAr)",
				PT_ACCESS, PA_REFERENCE,

			PT_double, "mu_Vmax", get_mu_Vmax_offset(),
				PT_DESCRIPTION, "Kuhn-Tucker multiplier on upper voltage limit (u/p.u.)",
				PT_ACCESS, PA_REFERENCE,

			PT_double, "mu_Vmin", get_mu_Vmin_offset(),
				PT_DESCRIPTION, "Kuhn-Tucker multiplier on lower voltage limit (u/p.u.)",
				PT_ACCESS, PA_REFERENCE,

			PT_char1024, "weather_file", get_weather_file_offset(),
				PT_DESCRIPTION, "Source object for weather data",

			PT_char1024, "weather_variables", get_weather_variables_offset(),
				PT_DESCRIPTION, "Weather variable column names (col1,col2,...)",

			PT_double, "weather_resolution[s]", get_weather_resolution_offset(),
				PT_DEFAULT, "3600 s",
				PT_DESCRIPTION, "Weather time downsampling resolution (s)",

			PT_double, "Sn[W/m^2]", get_Sn_offset(),
				PT_DESCRIPTION, "Solar direct normal irradiance (W/m^2)",

			PT_double, "Sh[W/m^2]", get_Sh_offset(),
				PT_DESCRIPTION, "Solar horizontal irradiance (W/m^2)",

			PT_double, "Sg[W/m^2]", get_Sg_offset(),
				PT_DESCRIPTION, "Solar global irradiance (W/m^2)",

			PT_double, "Wd[deg]", get_Wd_offset(),
				PT_DESCRIPTION, "Wind direction (deg)",

			PT_double, "Ws[m/2]", get_Ws_offset(),
				PT_DESCRIPTION, "Wind speed (m/2)",

			PT_double, "Td[degC]", get_Td_offset(),
				PT_DESCRIPTION, "Dry-bulb air temperature (degC)",

			PT_double, "Tw[degC]", get_Tw_offset(),
				PT_DESCRIPTION, "Wet-bulb air temperature (degC)",

			PT_double, "RH[%]", get_RH_offset(),
				PT_DESCRIPTION, "Relative humidity (%)",

			PT_double, "PW[in]", get_PW_offset(),
				PT_DESCRIPTION, "Precipitable_water (in)",

			PT_double, "HI[degF]", get_HI_offset(),
				PT_DESCRIPTION, "Heat index (degF)",

			NULL)<1)
		{
				throw "unable to publish bus properties";
		}
	}
}

int bus::create(void) 
{
	extern bus *buslist[MAXENT];
	extern size_t nbus;
	if ( nbus < MAXENT )
	{
		buslist[nbus++] = this;
	}
	else
	{
		throw "maximum bus entities exceeded";
	}

	// initialize weather data
	current = first = last = NULL;

	return 1; // return 1 on success, 0 on failure
}

int bus::init(OBJECT *parent)
{
	// automatic id number generation
	if ( get_bus_i() == 0 )
	{
		set_bus_i(++last_i);
	}

	// copy demand to base load if baseload not set
	if ( S.Re() == 0.0 && S.Im() == 0.0 )
	{
		S.Re() = Pd;
		S.Im() = Qd;
	}

	// load weather data, if any
	if ( get_weather_file()[0] != '\0' && ! load_weather() )
	{
		error("unable to load weather_file '%s'",(const char*)get_weather_file());
		return 0;
	}

	return 1; // return 1 on success, 0 on failure, 2 on retry later
}

TIMESTAMP bus::precommit(TIMESTAMP t0)
{
	get_weather(t0);

	return current && current->next ? current->next->t : TS_NEVER;	
}

TIMESTAMP bus::presync(TIMESTAMP t0)
{
	// reset to base load
	Pd = S.Re();
	Qd = S.Im();

	return TS_NEVER;
}

TIMESTAMP bus::sync(TIMESTAMP t0)
{
	exception("invalid sync call");
	return TS_NEVER;
}

TIMESTAMP bus::postsync(TIMESTAMP t0)
{
	exception("invalid postsync call");
	return TS_NEVER;
}

bool bus::load_weather()
{
	// setup weather data
	char *varlist = strdup(get_weather_variables());
	char *next=NULL, *last=NULL;
	int n_var = 0;
	while ( (next=strtok_r(next?NULL:varlist,",",&last)) != NULL )
	{
		gld_property *prop = new gld_property(my(),next);
		if ( prop == NULL || ! prop->is_valid() )
		{
			error("weather variable '%s' is not valid",next);
			return 0;
		}
		weather_mapper[n_var++] = prop;
	}
	weather_mapper[n_var] = NULL; // mark end of weather variables with a NULL pointer
	free(varlist);

	// process weather file
	bool result = false;
	FILE *fp = fopen(get_weather_file(),"rt");
	if ( fp == NULL )
	{
		error("file '%s' open for read failed",(const char*)get_weather_file());
		return false;
	}
	char buffer[1024];
	
	for ( int lineno = 0 ; !feof(fp) && fgets(buffer,sizeof(buffer)-1,fp) != NULL ; lineno++ )
	{
		char *data = strchr(buffer,',');
		if ( data == NULL || ! isdigit(buffer[0]) )
		{
			// no/bad data -- ignore line
			continue;
		}
		*data++ = '\0';
		gld_clock t(buffer);
		if ( ! t.is_valid() )
		{
			error("%s@%d: timestamp '%s' is not valid",(const char*)get_weather_file(),lineno,buffer);
			result = false;
			break;
		}
		time_t tu = (TIMESTAMP)t;
		if ( get_weather_resolution() > 0 && tu % (long long)get_weather_resolution() == 0 )
		{
			if ( ! add_weather(tu,data) )
			{
				error("%s@%d: weather data read failed",(const char*)get_weather_file(),lineno);
				result = false;
				break;
			}
		}
		result = true;
	}
	fclose(fp);

	// start with first record
	current = first;

	return result;
}

bool bus::add_weather(TIMESTAMP t, char *buffer)
{
	gld_clock ts(t);

	// check time
	if ( last && t <= last->t )
	{
		error("duplicate or out-of-sequence timestamp (t='%s' <= last->t='%s')",
			gld_clock(t).get_string().get_buffer(),gld_clock(last->t).get_string().get_buffer());
		return false;
	}

	// add new weather record
	WEATHERDATA *data = new WEATHERDATA;
	data->t = t;
	data->next = NULL;
	if ( last != NULL )
	{
		last->next = data;
	}
	last = data;
	if ( first == NULL )
	{
		first = data;
	}

	// parse buffer
	char *next=NULL, *last=NULL;
	int n_var = 0;
	while ( (next=strtok_r(next?NULL:buffer,",",&last)) != NULL )
	{
		data->value[n_var++] = atof(next);
	}
	while ( n_var < N_WEATHERDATA )
	{
		data->value[n_var++] = 0.0;
	}
	return true;
}

bool bus::get_weather(TIMESTAMP t)
{
	if ( last == NULL )
	{
		return true; // no weather
	}
	while ( current && current->t < t )
	{
		current = current->next;
	}
	if ( current == NULL )
	{
		warning("weather data ended unexpectedly");
		return true;
	}
	for ( int n_var = 0 ; n_var < N_WEATHERDATA && weather_mapper[n_var] != NULL ; n_var++ )
	{
		weather_mapper[n_var]->setp(current->value[n_var]);
	}
	return true;
}<|MERGE_RESOLUTION|>--- conflicted
+++ resolved
@@ -13,10 +13,7 @@
 bus *bus::defaults = NULL;
 
 static int last_i = 0;
-<<<<<<< HEAD
 char256 bus::timestamp_format = ""; // "%Y-%m-%d %H:%M:%S%z"; // RFC-822/ISO8601 standard timestamp
-=======
->>>>>>> b65b3c28
 
 bus::bus(MODULE *module)
 {
