// module/pypower/load.cpp
// Copyright (C) 2024 Regents of the Leland Stanford Junior University

#include "pypower.h"

EXPORT_CREATE(load);
EXPORT_INIT(load);
EXPORT_SYNC(load);

CLASS *load::oclass = NULL;
load *load::defaults = NULL;

load::load(MODULE *module)
{
	if (oclass==NULL)
	{
		// register to receive notice for first top down. bottom up, and second top down synchronizations
		oclass = gld_class::create(module,"load",sizeof(load),PC_PRETOPDOWN|PC_BOTTOMUP|PC_POSTTOPDOWN|PC_AUTOLOCK|PC_OBSERVER);
		if (oclass==NULL)
			throw "unable to register class load";
		else
			oclass->trl = TRL_PROVEN;

		defaults = this;
		if (gl_publish_variable(oclass,

			PT_complex, "S[MVA]", get_S_offset(),
				PT_DESCRIPTION, "total load (MVA)",

			PT_complex, "Z[Ohm]", get_Z_offset(),
				PT_DESCRIPTION, "constant impedance load (MVA)",

			PT_complex, "I[A]", get_I_offset(),
				PT_DESCRIPTION, "constant current load (MVA)",

			PT_complex, "P[MVA]", get_P_offset(),
				PT_DESCRIPTION, "constant power load (MVA)",

<<<<<<< HEAD
			PT_complex, "V[pu]", get_V_offset(),
=======
			PT_complex, "V[pu.V]", get_V_offset(),
>>>>>>> 2d95665b
				PT_DESCRIPTION, "bus voltage (V)",

			PT_double, "Vn[kV]", get_Vn_offset(),
				PT_DESCRIPTION, "nominal voltage (kV)",

			PT_enumeration, "status", get_status_offset(),
				PT_DESCRIPTION, "load status",
				PT_KEYWORD, "OFFLINE", (enumeration)0,
				PT_KEYWORD, "ONLINE", (enumeration)1,
				PT_KEYWORD, "CURTAILED", (enumeration)2,

			PT_double, "response[pu]", get_response_offset(),
				PT_DESCRIPTION, "curtailment response as fractional load reduction",

			PT_char256, "controller", get_controller_offset(),
				PT_DESCRIPTION,"controller python function name",

			NULL) < 1 )
		{
				throw "unable to publish load properties";
		}
	}
}

int load::create(void) 
{
	py_controller = NULL;
	py_args = PyTuple_New(1);
	py_kwargs = PyDict_New();

	return 1; // return 1 on success, 0 on failure
}

int load::init(OBJECT *parent_hdr)
{
	bus *parent = (bus*)get_parent();
	if ( parent && ! parent->isa("bus","pypower") )
	{
		error("parent '%s' is not a pypower bus object",get_parent()->get_name());
		return 0;
	}

	if ( Vn <= 0.0 )
	{
		Vn = parent->get_baseKV();
		if ( Vn == 0.0 )
		{
			error("nominal voltage not specified or inferred from bus");
			return 0;
		}
	}
	else if ( parent->get_baseKV() > 0 && fabs(Vn - parent->get_baseKV()) > Vn*1e-3 )
	{
		warning("nominal voltage Vn differs from bus baseKV by more than 0.1%");
	}

	extern PyObject *py_globals;
	if ( py_globals != NULL && controller[0] != '\0' )
	{
		py_controller = PyDict_GetItemString(py_globals,controller);
		if ( py_controller == NULL )
		{
			error("pypower controller '%s' is not found",(const char *)controller);
			return 0;			
		}
		if ( ! PyCallable_Check(py_controller) )
		{
			Py_DECREF(py_controller);
			error("pypower controller '%s' is not callable",(const char *)controller);
			return 0;
		}
	}

	if ( get_name() )
	{
		PyTuple_SET_ITEM(py_args,0,PyUnicode_FromString(get_name()));
	}
	else
	{
		char buffer[80];
		snprintf(buffer,sizeof(buffer)-1,"%64s:%ld",get_oclass()->get_name(),(long)get_id());
		PyTuple_SET_ITEM(py_args,0,PyUnicode_FromString(buffer));
	}
	
	Py_complex Vc = {V.Re(), V.Im()}; 
	PyDict_SetItemString(py_kwargs,"V",PyComplex_FromCComplex(Vc));
	
	complex VZ = Z.Mag()>0 ? complex(V.Mag())/Z : 0;
	Py_complex Zc = {VZ.Re(), VZ.Im()}; 
	PyDict_SetItemString(py_kwargs,"Z",PyComplex_FromCComplex(Zc));
	
	complex VI = V * ~I;
	Py_complex Ic = {VI.Re(), VI.Im()}; 
	PyDict_SetItemString(py_kwargs,"I",PyComplex_FromCComplex(Ic));
	
	Py_complex Pc = {get_P().Re(), get_P().Im()}; 
	PyDict_SetItemString(py_kwargs,"P",PyComplex_FromCComplex(Pc));

	if ( S.Mag() == 0 )
	{		
		S = Z + I + P;
		if ( status == LS_CURTAILED)
		{
			S *= 1.0 - get_response();
		}
	}

	Py_complex Sc = {get_S().Re(), get_S().Im()};
	PyDict_SetItemString(py_kwargs,"S",PyComplex_FromCComplex(Sc));

	PyDict_SetItemString(py_kwargs,"status",PyLong_FromLong(get_status()));
	PyDict_SetItemString(py_kwargs,"response",PyFloat_FromDouble(get_response()));
	PyDict_SetItemString(py_kwargs,"t",PyFloat_FromDouble((double)gl_globalclock));

	return 1; // return 1 on success, 0 on failure, 2 on retry later
}

TIMESTAMP load::presync(TIMESTAMP t0)
{
	if ( get_status() == 0 )
	{
		return TS_NEVER;
	}

	// calculate load based on voltage and ZIP values
	S = complex(0,0);
	enumeration status = get_status();
	if ( status != LS_OFFLINE )
	{
<<<<<<< HEAD
		S = P;
		if ( I.Re() != 0 || I.Im() != 0 )
		{
			S += Vpu * ~I;
		}
		if ( Z.Re() != 0 || Z.Im() != 0 )
		{
			S += (~Vpu*Vpu) / ~Z;
		}
		if ( status == LS_CURTAILED)
		{
			S *= 1.0 - get_response();
		}
=======
		S = ( Z + I + P ) * (1.0 - (status == LS_CURTAILED ? get_response() : 0));
>>>>>>> 2d95665b
	}

	// copy load data to parent
	if ( S.Re() != 0.0 || S.Im() != 0.0 )
	{
		bus *parent = (bus*)get_parent();
		if ( parent )
		{
			parent->add_load(S.Re(),S.Im());
		}
	}
	return TS_NEVER;
}

TIMESTAMP load::sync(TIMESTAMP t0)
{
	TIMESTAMP t1 = TS_NEVER;
	int nchanges = 0;
	if ( py_controller )
	{
		Py_complex Vc = {V.Re(), V.Im()}; 
		PyDict_SetItemString(py_kwargs,"V",PyComplex_FromCComplex(Vc));
		
		complex VZ = Z.Mag()>0 ? complex(V.Mag())/Z : 0;
		Py_complex Zc = {VZ.Re(), VZ.Im()}; 
		PyDict_SetItemString(py_kwargs,"Z",PyComplex_FromCComplex(Zc));
		
		complex VI = V * ~I;
		Py_complex Ic = {VI.Re(), VI.Im()}; 
		PyDict_SetItemString(py_kwargs,"I",PyComplex_FromCComplex(Ic));
		
		Py_complex Pc = {get_P().Re(), get_P().Im()}; 
		PyDict_SetItemString(py_kwargs,"P",PyComplex_FromCComplex(Pc));

		S = ( Z + I + P ) * (1.0 - (status == LS_CURTAILED ? get_response() : 0));

		Py_complex Sc = {get_S().Re(), get_S().Im()};
		PyDict_SetItemString(py_kwargs,"S",PyComplex_FromCComplex(Sc));

		PyDict_SetItemString(py_kwargs,"status",PyLong_FromLong(get_status()));
		PyDict_SetItemString(py_kwargs,"response",PyFloat_FromDouble(get_response()));
		PyDict_SetItemString(py_kwargs,"t",PyFloat_FromDouble((double)gl_globalclock));

		PyObject *result = PyObject_Call(py_controller,py_args,py_kwargs);
		if ( result == NULL )
		{
	        if ( PyErr_Occurred() )
            {
                PyErr_Print();
            }
            else
            {
            	error("controller call failed (no info)");
            }

            extern bool stop_on_failure;
            if ( stop_on_failure )
            {
	            return TS_INVALID;
	        }
		}
		else if ( PyDict_Check(result) )
		{
			PyObject *key, *value;
			Py_ssize_t pos = 0;
			while ( PyDict_Next(result,&pos,&key,&value) )
			{
				PyObject *repr = PyObject_Str(key);
				const char *name = PyUnicode_AsUTF8(repr);
				if ( strcmp(name,"t") == 0 )
				{
					t1 = (TIMESTAMP)PyFloat_AsDouble(value);
				}
				else
				{
					gld_property prop(my(),name);
					Py_DECREF(repr);

					if ( prop.is_valid() )
					{
						repr = PyObject_Str(value);
						const char *data = PyUnicode_AsUTF8(repr);
						if ( prop.from_string(data) < 0 )
						{
							warning("controller return value %s='%s' is not accepted",name,data);
						}
						nchanges++;
						Py_DECREF(repr);
					}
					else
					{
						error("controller return property '%s' is not valid",name);
					}
				}
			}
			Py_DECREF(result);
		}
		else 
		{
			error("controller return value not a property update dictionary");
			Py_DECREF(result);
		}
	}
	return nchanges > 0 && t1 == TS_NEVER ? t0 : t1;
}

TIMESTAMP load::postsync(TIMESTAMP t0)
{
	// copy voltage data from parent
	if ( get_status() != LS_OFFLINE )
	{
		bus *parent = (bus*)get_parent();
		if ( parent ) 
		{
			V.SetPolar(parent->get_Vm()*Vn,parent->get_Va());
		}
	}
	else
	{
		V = complex(0,0);
	}
	return TS_NEVER;
}<|MERGE_RESOLUTION|>--- conflicted
+++ resolved
@@ -36,11 +36,7 @@
 			PT_complex, "P[MVA]", get_P_offset(),
 				PT_DESCRIPTION, "constant power load (MVA)",
 
-<<<<<<< HEAD
-			PT_complex, "V[pu]", get_V_offset(),
-=======
 			PT_complex, "V[pu.V]", get_V_offset(),
->>>>>>> 2d95665b
 				PT_DESCRIPTION, "bus voltage (V)",
 
 			PT_double, "Vn[kV]", get_Vn_offset(),
@@ -170,23 +166,7 @@
 	enumeration status = get_status();
 	if ( status != LS_OFFLINE )
 	{
-<<<<<<< HEAD
-		S = P;
-		if ( I.Re() != 0 || I.Im() != 0 )
-		{
-			S += Vpu * ~I;
-		}
-		if ( Z.Re() != 0 || Z.Im() != 0 )
-		{
-			S += (~Vpu*Vpu) / ~Z;
-		}
-		if ( status == LS_CURTAILED)
-		{
-			S *= 1.0 - get_response();
-		}
-=======
 		S = ( Z + I + P ) * (1.0 - (status == LS_CURTAILED ? get_response() : 0));
->>>>>>> 2d95665b
 	}
 
 	// copy load data to parent
@@ -195,7 +175,8 @@
 		bus *parent = (bus*)get_parent();
 		if ( parent )
 		{
-			parent->add_load(S.Re(),S.Im());
+			parent->set_Pd(parent->get_Pd()+S.Re());
+			parent->set_Qd(parent->get_Qd()+S.Im());
 		}
 	}
 	return TS_NEVER;
