--- conflicted
+++ resolved
@@ -10,11 +10,7 @@
 Contraints: []
 dims: 20 equalities, 0 inequalities, 0 exponential cones, 
 SOC constraints: [], PSD constraints: [].
-<<<<<<< HEAD
-param_prob: <cvxpy.reductions.qp2quad_form.qp_matrix_stuffing.ParamQuadProg object at 0x135cf7f40>
-=======
 param_prob: <cvxpy.reductions.qp2quad_form.qp_matrix_stuffing.ParamQuadProg object at 0x12f81fe20>
->>>>>>> 06cc48a4
 P:   (0, 0)	2.0
   (1, 1)	2.0
   (2, 2)	2.0
@@ -108,11 +104,7 @@
 Contraints: [Inequality(Constant(CONSTANT, NONNEGATIVE, ()))]
 dims: 1 equalities, 3 inequalities, 0 exponential cones, 
 SOC constraints: [], PSD constraints: [].
-<<<<<<< HEAD
-param_prob: <cvxpy.reductions.qp2quad_form.qp_matrix_stuffing.ParamQuadProg object at 0x135d56080>
-=======
 param_prob: <cvxpy.reductions.qp2quad_form.qp_matrix_stuffing.ParamQuadProg object at 0x12f875fc0>
->>>>>>> 06cc48a4
 P:   (0, 0)	2.0
 q: [0 0 0 0]
 A:   (0, 0)	-1.0
@@ -141,11 +133,7 @@
 Contraints: [Inequality(Constant(CONSTANT, NONNEGATIVE, ()))]
 dims: 1 equalities, 3 inequalities, 0 exponential cones, 
 SOC constraints: [], PSD constraints: [].
-<<<<<<< HEAD
-param_prob: <cvxpy.reductions.qp2quad_form.qp_matrix_stuffing.ParamQuadProg object at 0x135d57400>
-=======
-param_prob: <cvxpy.reductions.qp2quad_form.qp_matrix_stuffing.ParamQuadProg object at 0x12f8773d0>
->>>>>>> 06cc48a4
+param_prob: <cvxpy.reductions.qp2quad_form.qp_matrix_stuffing.ParamQuadProg object at 0x12f8773d0>
 P:   (0, 0)	2.0
 q: [0 0 0 0]
 A:   (0, 0)	-1.0
@@ -174,11 +162,7 @@
 Contraints: [Inequality(Constant(CONSTANT, NONNEGATIVE, ()))]
 dims: 1 equalities, 3 inequalities, 0 exponential cones, 
 SOC constraints: [], PSD constraints: [].
-<<<<<<< HEAD
-param_prob: <cvxpy.reductions.qp2quad_form.qp_matrix_stuffing.ParamQuadProg object at 0x135d57400>
-=======
-param_prob: <cvxpy.reductions.qp2quad_form.qp_matrix_stuffing.ParamQuadProg object at 0x12f8773d0>
->>>>>>> 06cc48a4
+param_prob: <cvxpy.reductions.qp2quad_form.qp_matrix_stuffing.ParamQuadProg object at 0x12f8773d0>
 P:   (0, 0)	2.0
 q: [0 0 0 0]
 A:   (0, 0)	-1.0
@@ -207,11 +191,7 @@
 Contraints: [Inequality(Constant(CONSTANT, NONNEGATIVE, ()))]
 dims: 1 equalities, 3 inequalities, 0 exponential cones, 
 SOC constraints: [], PSD constraints: [].
-<<<<<<< HEAD
-param_prob: <cvxpy.reductions.qp2quad_form.qp_matrix_stuffing.ParamQuadProg object at 0x135d57400>
-=======
-param_prob: <cvxpy.reductions.qp2quad_form.qp_matrix_stuffing.ParamQuadProg object at 0x12f8773d0>
->>>>>>> 06cc48a4
+param_prob: <cvxpy.reductions.qp2quad_form.qp_matrix_stuffing.ParamQuadProg object at 0x12f8773d0>
 P:   (0, 0)	2.0
 q: [0 0 0 0]
 A:   (0, 0)	-1.0
@@ -240,11 +220,7 @@
 Contraints: [Inequality(Constant(CONSTANT, NONNEGATIVE, ()))]
 dims: 1 equalities, 3 inequalities, 0 exponential cones, 
 SOC constraints: [], PSD constraints: [].
-<<<<<<< HEAD
-param_prob: <cvxpy.reductions.qp2quad_form.qp_matrix_stuffing.ParamQuadProg object at 0x135d57400>
-=======
-param_prob: <cvxpy.reductions.qp2quad_form.qp_matrix_stuffing.ParamQuadProg object at 0x12f8773d0>
->>>>>>> 06cc48a4
+param_prob: <cvxpy.reductions.qp2quad_form.qp_matrix_stuffing.ParamQuadProg object at 0x12f8773d0>
 P:   (0, 0)	2.0
 q: [0 0 0 0]
 A:   (0, 0)	-1.0
@@ -273,11 +249,7 @@
 Contraints: [Inequality(Constant(CONSTANT, NONNEGATIVE, ()))]
 dims: 1 equalities, 3 inequalities, 0 exponential cones, 
 SOC constraints: [], PSD constraints: [].
-<<<<<<< HEAD
-param_prob: <cvxpy.reductions.qp2quad_form.qp_matrix_stuffing.ParamQuadProg object at 0x135d57400>
-=======
-param_prob: <cvxpy.reductions.qp2quad_form.qp_matrix_stuffing.ParamQuadProg object at 0x12f8773d0>
->>>>>>> 06cc48a4
+param_prob: <cvxpy.reductions.qp2quad_form.qp_matrix_stuffing.ParamQuadProg object at 0x12f8773d0>
 P:   (0, 0)	2.0
 q: [0 0 0 0]
 A:   (0, 0)	-1.0
@@ -306,11 +278,7 @@
 Contraints: [Inequality(Constant(CONSTANT, NONNEGATIVE, ()))]
 dims: 1 equalities, 3 inequalities, 0 exponential cones, 
 SOC constraints: [], PSD constraints: [].
-<<<<<<< HEAD
-param_prob: <cvxpy.reductions.qp2quad_form.qp_matrix_stuffing.ParamQuadProg object at 0x135d57400>
-=======
-param_prob: <cvxpy.reductions.qp2quad_form.qp_matrix_stuffing.ParamQuadProg object at 0x12f8773d0>
->>>>>>> 06cc48a4
+param_prob: <cvxpy.reductions.qp2quad_form.qp_matrix_stuffing.ParamQuadProg object at 0x12f8773d0>
 P:   (0, 0)	2.0
 q: [0 0 0 0]
 A:   (0, 0)	-1.0
@@ -339,11 +307,7 @@
 Contraints: [Inequality(Constant(CONSTANT, NONNEGATIVE, ()))]
 dims: 1 equalities, 3 inequalities, 0 exponential cones, 
 SOC constraints: [], PSD constraints: [].
-<<<<<<< HEAD
-param_prob: <cvxpy.reductions.qp2quad_form.qp_matrix_stuffing.ParamQuadProg object at 0x135d57400>
-=======
-param_prob: <cvxpy.reductions.qp2quad_form.qp_matrix_stuffing.ParamQuadProg object at 0x12f8773d0>
->>>>>>> 06cc48a4
+param_prob: <cvxpy.reductions.qp2quad_form.qp_matrix_stuffing.ParamQuadProg object at 0x12f8773d0>
 P:   (0, 0)	2.0
 q: [0 0 0 0]
 A:   (0, 0)	-1.0
@@ -372,11 +336,7 @@
 Contraints: [Inequality(Constant(CONSTANT, NONNEGATIVE, ()))]
 dims: 1 equalities, 3 inequalities, 0 exponential cones, 
 SOC constraints: [], PSD constraints: [].
-<<<<<<< HEAD
-param_prob: <cvxpy.reductions.qp2quad_form.qp_matrix_stuffing.ParamQuadProg object at 0x135d57400>
-=======
-param_prob: <cvxpy.reductions.qp2quad_form.qp_matrix_stuffing.ParamQuadProg object at 0x12f8773d0>
->>>>>>> 06cc48a4
+param_prob: <cvxpy.reductions.qp2quad_form.qp_matrix_stuffing.ParamQuadProg object at 0x12f8773d0>
 P:   (0, 0)	2.0
 q: [0 0 0 0]
 A:   (0, 0)	-1.0
@@ -405,11 +365,7 @@
 Contraints: [Inequality(Constant(CONSTANT, NONNEGATIVE, ()))]
 dims: 1 equalities, 3 inequalities, 0 exponential cones, 
 SOC constraints: [], PSD constraints: [].
-<<<<<<< HEAD
-param_prob: <cvxpy.reductions.qp2quad_form.qp_matrix_stuffing.ParamQuadProg object at 0x135d57400>
-=======
-param_prob: <cvxpy.reductions.qp2quad_form.qp_matrix_stuffing.ParamQuadProg object at 0x12f8773d0>
->>>>>>> 06cc48a4
+param_prob: <cvxpy.reductions.qp2quad_form.qp_matrix_stuffing.ParamQuadProg object at 0x12f8773d0>
 P:   (0, 0)	2.0
 q: [0 0 0 0]
 A:   (0, 0)	-1.0
@@ -438,11 +394,7 @@
 Contraints: [Inequality(Constant(CONSTANT, NONNEGATIVE, ()))]
 dims: 1 equalities, 3 inequalities, 0 exponential cones, 
 SOC constraints: [], PSD constraints: [].
-<<<<<<< HEAD
-param_prob: <cvxpy.reductions.qp2quad_form.qp_matrix_stuffing.ParamQuadProg object at 0x135d57400>
-=======
-param_prob: <cvxpy.reductions.qp2quad_form.qp_matrix_stuffing.ParamQuadProg object at 0x12f8773d0>
->>>>>>> 06cc48a4
+param_prob: <cvxpy.reductions.qp2quad_form.qp_matrix_stuffing.ParamQuadProg object at 0x12f8773d0>
 P:   (0, 0)	2.0
 q: [0 0 0 0]
 A:   (0, 0)	-1.0
@@ -471,11 +423,7 @@
 Contraints: [Inequality(Constant(CONSTANT, NONNEGATIVE, ()))]
 dims: 1 equalities, 3 inequalities, 0 exponential cones, 
 SOC constraints: [], PSD constraints: [].
-<<<<<<< HEAD
-param_prob: <cvxpy.reductions.qp2quad_form.qp_matrix_stuffing.ParamQuadProg object at 0x135d57400>
-=======
-param_prob: <cvxpy.reductions.qp2quad_form.qp_matrix_stuffing.ParamQuadProg object at 0x12f8773d0>
->>>>>>> 06cc48a4
+param_prob: <cvxpy.reductions.qp2quad_form.qp_matrix_stuffing.ParamQuadProg object at 0x12f8773d0>
 P:   (0, 0)	2.0
 q: [0 0 0 0]
 A:   (0, 0)	-1.0
@@ -504,11 +452,7 @@
 Contraints: [Inequality(Constant(CONSTANT, NONNEGATIVE, ()))]
 dims: 1 equalities, 3 inequalities, 0 exponential cones, 
 SOC constraints: [], PSD constraints: [].
-<<<<<<< HEAD
-param_prob: <cvxpy.reductions.qp2quad_form.qp_matrix_stuffing.ParamQuadProg object at 0x135d57400>
-=======
-param_prob: <cvxpy.reductions.qp2quad_form.qp_matrix_stuffing.ParamQuadProg object at 0x12f8773d0>
->>>>>>> 06cc48a4
+param_prob: <cvxpy.reductions.qp2quad_form.qp_matrix_stuffing.ParamQuadProg object at 0x12f8773d0>
 P:   (0, 0)	2.0
 q: [0 0 0 0]
 A:   (0, 0)	-1.0
@@ -537,11 +481,7 @@
 Contraints: [Inequality(Constant(CONSTANT, NONNEGATIVE, ()))]
 dims: 1 equalities, 3 inequalities, 0 exponential cones, 
 SOC constraints: [], PSD constraints: [].
-<<<<<<< HEAD
-param_prob: <cvxpy.reductions.qp2quad_form.qp_matrix_stuffing.ParamQuadProg object at 0x135d57400>
-=======
-param_prob: <cvxpy.reductions.qp2quad_form.qp_matrix_stuffing.ParamQuadProg object at 0x12f8773d0>
->>>>>>> 06cc48a4
+param_prob: <cvxpy.reductions.qp2quad_form.qp_matrix_stuffing.ParamQuadProg object at 0x12f8773d0>
 P:   (0, 0)	2.0
 q: [0 0 0 0]
 A:   (0, 0)	-1.0
@@ -570,11 +510,7 @@
 Contraints: [Inequality(Constant(CONSTANT, NONNEGATIVE, ()))]
 dims: 1 equalities, 3 inequalities, 0 exponential cones, 
 SOC constraints: [], PSD constraints: [].
-<<<<<<< HEAD
-param_prob: <cvxpy.reductions.qp2quad_form.qp_matrix_stuffing.ParamQuadProg object at 0x135d57400>
-=======
-param_prob: <cvxpy.reductions.qp2quad_form.qp_matrix_stuffing.ParamQuadProg object at 0x12f8773d0>
->>>>>>> 06cc48a4
+param_prob: <cvxpy.reductions.qp2quad_form.qp_matrix_stuffing.ParamQuadProg object at 0x12f8773d0>
 P:   (0, 0)	2.0
 q: [0 0 0 0]
 A:   (0, 0)	-1.0
@@ -603,11 +539,7 @@
 Contraints: [Inequality(Constant(CONSTANT, NONNEGATIVE, ()))]
 dims: 1 equalities, 3 inequalities, 0 exponential cones, 
 SOC constraints: [], PSD constraints: [].
-<<<<<<< HEAD
-param_prob: <cvxpy.reductions.qp2quad_form.qp_matrix_stuffing.ParamQuadProg object at 0x135d57400>
-=======
-param_prob: <cvxpy.reductions.qp2quad_form.qp_matrix_stuffing.ParamQuadProg object at 0x12f8773d0>
->>>>>>> 06cc48a4
+param_prob: <cvxpy.reductions.qp2quad_form.qp_matrix_stuffing.ParamQuadProg object at 0x12f8773d0>
 P:   (0, 0)	2.0
 q: [0 0 0 0]
 A:   (0, 0)	-1.0
@@ -636,11 +568,7 @@
 Contraints: [Inequality(Constant(CONSTANT, NONNEGATIVE, ()))]
 dims: 1 equalities, 3 inequalities, 0 exponential cones, 
 SOC constraints: [], PSD constraints: [].
-<<<<<<< HEAD
-param_prob: <cvxpy.reductions.qp2quad_form.qp_matrix_stuffing.ParamQuadProg object at 0x135d57400>
-=======
-param_prob: <cvxpy.reductions.qp2quad_form.qp_matrix_stuffing.ParamQuadProg object at 0x12f8773d0>
->>>>>>> 06cc48a4
+param_prob: <cvxpy.reductions.qp2quad_form.qp_matrix_stuffing.ParamQuadProg object at 0x12f8773d0>
 P:   (0, 0)	2.0
 q: [0 0 0 0]
 A:   (0, 0)	-1.0
@@ -669,11 +597,7 @@
 Contraints: [Inequality(Constant(CONSTANT, NONNEGATIVE, ()))]
 dims: 1 equalities, 3 inequalities, 0 exponential cones, 
 SOC constraints: [], PSD constraints: [].
-<<<<<<< HEAD
-param_prob: <cvxpy.reductions.qp2quad_form.qp_matrix_stuffing.ParamQuadProg object at 0x135d57400>
-=======
-param_prob: <cvxpy.reductions.qp2quad_form.qp_matrix_stuffing.ParamQuadProg object at 0x12f8773d0>
->>>>>>> 06cc48a4
+param_prob: <cvxpy.reductions.qp2quad_form.qp_matrix_stuffing.ParamQuadProg object at 0x12f8773d0>
 P:   (0, 0)	2.0
 q: [0 0 0 0]
 A:   (0, 0)	-1.0
@@ -702,11 +626,7 @@
 Contraints: [Inequality(Constant(CONSTANT, NONNEGATIVE, ()))]
 dims: 1 equalities, 3 inequalities, 0 exponential cones, 
 SOC constraints: [], PSD constraints: [].
-<<<<<<< HEAD
-param_prob: <cvxpy.reductions.qp2quad_form.qp_matrix_stuffing.ParamQuadProg object at 0x135d57400>
-=======
-param_prob: <cvxpy.reductions.qp2quad_form.qp_matrix_stuffing.ParamQuadProg object at 0x12f8773d0>
->>>>>>> 06cc48a4
+param_prob: <cvxpy.reductions.qp2quad_form.qp_matrix_stuffing.ParamQuadProg object at 0x12f8773d0>
 P:   (0, 0)	2.0
 q: [0 0 0 0]
 A:   (0, 0)	-1.0
@@ -735,11 +655,7 @@
 Contraints: [Inequality(Constant(CONSTANT, NONNEGATIVE, ()))]
 dims: 1 equalities, 3 inequalities, 0 exponential cones, 
 SOC constraints: [], PSD constraints: [].
-<<<<<<< HEAD
-param_prob: <cvxpy.reductions.qp2quad_form.qp_matrix_stuffing.ParamQuadProg object at 0x135d57400>
-=======
-param_prob: <cvxpy.reductions.qp2quad_form.qp_matrix_stuffing.ParamQuadProg object at 0x12f8773d0>
->>>>>>> 06cc48a4
+param_prob: <cvxpy.reductions.qp2quad_form.qp_matrix_stuffing.ParamQuadProg object at 0x12f8773d0>
 P:   (0, 0)	2.0
 q: [0 0 0 0]
 A:   (0, 0)	-1.0
@@ -768,11 +684,7 @@
 Contraints: [Inequality(Constant(CONSTANT, NONNEGATIVE, ()))]
 dims: 1 equalities, 3 inequalities, 0 exponential cones, 
 SOC constraints: [], PSD constraints: [].
-<<<<<<< HEAD
-param_prob: <cvxpy.reductions.qp2quad_form.qp_matrix_stuffing.ParamQuadProg object at 0x135d57400>
-=======
-param_prob: <cvxpy.reductions.qp2quad_form.qp_matrix_stuffing.ParamQuadProg object at 0x12f8773d0>
->>>>>>> 06cc48a4
+param_prob: <cvxpy.reductions.qp2quad_form.qp_matrix_stuffing.ParamQuadProg object at 0x12f8773d0>
 P:   (0, 0)	2.0
 q: [0 0 0 0]
 A:   (0, 0)	-1.0
@@ -801,11 +713,7 @@
 Contraints: [Inequality(Constant(CONSTANT, NONNEGATIVE, ()))]
 dims: 1 equalities, 3 inequalities, 0 exponential cones, 
 SOC constraints: [], PSD constraints: [].
-<<<<<<< HEAD
-param_prob: <cvxpy.reductions.qp2quad_form.qp_matrix_stuffing.ParamQuadProg object at 0x135d57400>
-=======
-param_prob: <cvxpy.reductions.qp2quad_form.qp_matrix_stuffing.ParamQuadProg object at 0x12f8773d0>
->>>>>>> 06cc48a4
+param_prob: <cvxpy.reductions.qp2quad_form.qp_matrix_stuffing.ParamQuadProg object at 0x12f8773d0>
 P:   (0, 0)	2.0
 q: [0 0 0 0]
 A:   (0, 0)	-1.0
@@ -834,11 +742,7 @@
 Contraints: [Inequality(Constant(CONSTANT, NONNEGATIVE, ()))]
 dims: 1 equalities, 3 inequalities, 0 exponential cones, 
 SOC constraints: [], PSD constraints: [].
-<<<<<<< HEAD
-param_prob: <cvxpy.reductions.qp2quad_form.qp_matrix_stuffing.ParamQuadProg object at 0x135d57400>
-=======
-param_prob: <cvxpy.reductions.qp2quad_form.qp_matrix_stuffing.ParamQuadProg object at 0x12f8773d0>
->>>>>>> 06cc48a4
+param_prob: <cvxpy.reductions.qp2quad_form.qp_matrix_stuffing.ParamQuadProg object at 0x12f8773d0>
 P:   (0, 0)	2.0
 q: [0 0 0 0]
 A:   (0, 0)	-1.0
@@ -867,11 +771,7 @@
 Contraints: [Inequality(Constant(CONSTANT, NONNEGATIVE, ()))]
 dims: 1 equalities, 3 inequalities, 0 exponential cones, 
 SOC constraints: [], PSD constraints: [].
-<<<<<<< HEAD
-param_prob: <cvxpy.reductions.qp2quad_form.qp_matrix_stuffing.ParamQuadProg object at 0x135d57400>
-=======
-param_prob: <cvxpy.reductions.qp2quad_form.qp_matrix_stuffing.ParamQuadProg object at 0x12f8773d0>
->>>>>>> 06cc48a4
+param_prob: <cvxpy.reductions.qp2quad_form.qp_matrix_stuffing.ParamQuadProg object at 0x12f8773d0>
 P:   (0, 0)	2.0
 q: [0 0 0 0]
 A:   (0, 0)	-1.0
@@ -900,11 +800,7 @@
 Contraints: [Inequality(Constant(CONSTANT, NONNEGATIVE, ()))]
 dims: 1 equalities, 3 inequalities, 0 exponential cones, 
 SOC constraints: [], PSD constraints: [].
-<<<<<<< HEAD
-param_prob: <cvxpy.reductions.qp2quad_form.qp_matrix_stuffing.ParamQuadProg object at 0x135d57400>
-=======
-param_prob: <cvxpy.reductions.qp2quad_form.qp_matrix_stuffing.ParamQuadProg object at 0x12f8773d0>
->>>>>>> 06cc48a4
+param_prob: <cvxpy.reductions.qp2quad_form.qp_matrix_stuffing.ParamQuadProg object at 0x12f8773d0>
 P:   (0, 0)	2.0
 q: [0 0 0 0]
 A:   (0, 0)	-1.0
@@ -933,11 +829,7 @@
 Contraints: [Inequality(Constant(CONSTANT, NONNEGATIVE, ()))]
 dims: 1 equalities, 3 inequalities, 0 exponential cones, 
 SOC constraints: [], PSD constraints: [].
-<<<<<<< HEAD
-param_prob: <cvxpy.reductions.qp2quad_form.qp_matrix_stuffing.ParamQuadProg object at 0x135d57400>
-=======
-param_prob: <cvxpy.reductions.qp2quad_form.qp_matrix_stuffing.ParamQuadProg object at 0x12f8773d0>
->>>>>>> 06cc48a4
+param_prob: <cvxpy.reductions.qp2quad_form.qp_matrix_stuffing.ParamQuadProg object at 0x12f8773d0>
 P:   (0, 0)	2.0
 q: [0 0 0 0]
 A:   (0, 0)	-1.0
@@ -964,11 +856,7 @@
 Data: {}
 Objective: minimize [5.91594 -0.386533 -1.58377 -3.45615 -4.00187 2.30939 0.485581 -2.7645 -4.55428 -1.02779] @ var80
 Contraints: [Inequality(Expression(AFFINE, UNKNOWN, (15,)))]
-<<<<<<< HEAD
-param_prob: <cvxpy.reductions.dcp2cone.cone_matrix_stuffing.ParamConeProg object at 0x135e9cd00>
-=======
 param_prob: <cvxpy.reductions.dcp2cone.cone_matrix_stuffing.ParamConeProg object at 0x12f92cac0>
->>>>>>> 06cc48a4
 dims: 0 equalities, 15 inequalities, 0 exponential cones, 
 SOC constraints: [], PSD constraints: [],
  3d power cones [].
